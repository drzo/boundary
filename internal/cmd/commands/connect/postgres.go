--- conflicted
+++ resolved
@@ -8,11 +8,7 @@
 	"os"
 	"strings"
 
-<<<<<<< HEAD
-	apiproxy "github.com/hashicorp/boundary/api/proxy"
-=======
 	"github.com/hashicorp/boundary/api/proxy"
->>>>>>> fb4a5a98
 	"github.com/hashicorp/boundary/internal/cmd/base"
 	"github.com/posener/complete"
 )
@@ -58,11 +54,7 @@
 	return strings.ToLower(p.flagPostgresStyle)
 }
 
-<<<<<<< HEAD
-func (p *postgresFlags) buildArgs(c *Command, port, ip, _ string, creds apiproxy.Credentials) (args, envs []string, retCreds apiproxy.Credentials, retErr error) {
-=======
 func (p *postgresFlags) buildArgs(c *Command, port, ip, _ string, creds proxy.Credentials) (args, envs []string, retCreds proxy.Credentials, retErr error) {
->>>>>>> fb4a5a98
 	var username, password string
 
 	retCreds = creds
@@ -96,11 +88,7 @@
 		if password != "" {
 			passfile, err := os.CreateTemp("", "*")
 			if err != nil {
-<<<<<<< HEAD
-				return nil, nil, apiproxy.Credentials{}, fmt.Errorf("Error saving postgres password to tmp file: %w", err)
-=======
 				return nil, nil, proxy.Credentials{}, fmt.Errorf("Error saving postgres password to tmp file: %w", err)
->>>>>>> fb4a5a98
 			}
 			c.cleanupFuncs = append(c.cleanupFuncs, func() error {
 				if err := os.Remove(passfile.Name()); err != nil {
@@ -110,17 +98,10 @@
 			})
 			_, err = passfile.WriteString(fmt.Sprintf("*:*:*:*:%s", password))
 			if err != nil {
-<<<<<<< HEAD
-				return nil, nil, apiproxy.Credentials{}, fmt.Errorf("Error writing password file to %s: %w", passfile.Name(), err)
-			}
-			if err := passfile.Close(); err != nil {
-				return nil, nil, apiproxy.Credentials{}, fmt.Errorf("Error closing password file after writing to %s: %w", passfile.Name(), err)
-=======
 				return nil, nil, proxy.Credentials{}, fmt.Errorf("Error writing password file to %s: %w", passfile.Name(), err)
 			}
 			if err := passfile.Close(); err != nil {
 				return nil, nil, proxy.Credentials{}, fmt.Errorf("Error closing password file after writing to %s: %w", passfile.Name(), err)
->>>>>>> fb4a5a98
 			}
 			envs = append(envs, fmt.Sprintf("PGPASSFILE=%s", passfile.Name()))
 
