package tcp_test

import (
	"context"
	"encoding/base64"
	"encoding/json"
	"errors"
	"fmt"
	"path"
	"strings"
	"sync"
	"testing"

	"github.com/google/go-cmp/cmp"
	"github.com/hashicorp/boundary/internal/authtoken"
	"github.com/hashicorp/boundary/internal/credential"
	credstatic "github.com/hashicorp/boundary/internal/credential/static"
	"github.com/hashicorp/boundary/internal/credential/vault"
	cluster "github.com/hashicorp/boundary/internal/daemon/cluster/handlers"
	"github.com/hashicorp/boundary/internal/daemon/controller/auth"
	"github.com/hashicorp/boundary/internal/daemon/controller/handlers"
	"github.com/hashicorp/boundary/internal/daemon/controller/handlers/credentiallibraries"
	"github.com/hashicorp/boundary/internal/daemon/controller/handlers/credentials"
	"github.com/hashicorp/boundary/internal/daemon/controller/handlers/targets"
	"github.com/hashicorp/boundary/internal/db"
	pbs "github.com/hashicorp/boundary/internal/gen/controller/api/services"
	authpb "github.com/hashicorp/boundary/internal/gen/controller/auth"
	spbs "github.com/hashicorp/boundary/internal/gen/controller/servers/services"
	"github.com/hashicorp/boundary/internal/host/plugin"
	"github.com/hashicorp/boundary/internal/host/static"
	"github.com/hashicorp/boundary/internal/iam"
	"github.com/hashicorp/boundary/internal/kms"
	"github.com/hashicorp/boundary/internal/plugin/host"
	"github.com/hashicorp/boundary/internal/requests"
	"github.com/hashicorp/boundary/internal/scheduler"
	"github.com/hashicorp/boundary/internal/servers"
	spb "github.com/hashicorp/boundary/internal/servers"
	"github.com/hashicorp/boundary/internal/session"
	"github.com/hashicorp/boundary/internal/target"
	"github.com/hashicorp/boundary/internal/target/tcp"
	"github.com/hashicorp/boundary/internal/types/scope"
	credlibpb "github.com/hashicorp/boundary/sdk/pbs/controller/api/resources/credentiallibraries"
	credpb "github.com/hashicorp/boundary/sdk/pbs/controller/api/resources/credentials"
	"github.com/hashicorp/boundary/sdk/pbs/controller/api/resources/scopes"
	pb "github.com/hashicorp/boundary/sdk/pbs/controller/api/resources/targets"
	plgpb "github.com/hashicorp/boundary/sdk/pbs/plugin"
	wrapping "github.com/hashicorp/go-kms-wrapping/v2"
	"github.com/stretchr/testify/assert"
	"github.com/stretchr/testify/require"
	"google.golang.org/genproto/protobuf/field_mask"
	"google.golang.org/grpc/codes"
	"google.golang.org/grpc/status"
	"google.golang.org/protobuf/proto"
	"google.golang.org/protobuf/testing/protocmp"
	"google.golang.org/protobuf/types/known/structpb"
	"google.golang.org/protobuf/types/known/timestamppb"
	"google.golang.org/protobuf/types/known/wrapperspb"

	_ "github.com/hashicorp/boundary/internal/daemon/controller/handlers/targets/tcp"
)

var testAuthorizedActions = []string{
	"no-op",
	"read",
	"update",
	"delete",
	"add-host-sets",
	"set-host-sets",
	"remove-host-sets",
	"add-host-sources",
	"set-host-sources",
	"remove-host-sources",
	"add-credential-sources",
	"set-credential-sources",
	"remove-credential-sources",
	"authorize-session",
}

func testService(t *testing.T, ctx context.Context, conn *db.DB, kms *kms.Kms, wrapper wrapping.Wrapper) (targets.Service, error) {
	rw := db.New(conn)
	sche := scheduler.TestScheduler(t, conn, wrapper)
	repoFn := func() (*target.Repository, error) {
		return target.NewRepository(rw, rw, kms)
	}
	iamRepoFn := func() (*iam.Repository, error) {
		return iam.TestRepo(t, conn, wrapper), nil
	}
	serversRepoFn := func() (*servers.Repository, error) {
		return servers.NewRepository(rw, rw, kms)
	}
	sessionRepoFn := func() (*session.Repository, error) {
		return session.NewRepository(rw, rw, kms)
	}
	staticHostRepoFn := func() (*static.Repository, error) {
		return static.NewRepository(rw, rw, kms)
	}
	pluginHostRepoFn := func() (*plugin.Repository, error) {
		return plugin.NewRepository(rw, rw, kms, sche, map[string]plgpb.HostPluginServiceClient{})
	}
	vaultCredRepoFn := func() (*vault.Repository, error) {
		return vault.NewRepository(rw, rw, kms, sche)
	}
	staticCredRepoFn := func() (*credstatic.Repository, error) {
		return credstatic.NewRepository(context.Background(), rw, rw, kms)
	}
	return targets.NewService(ctx, kms, repoFn, iamRepoFn, serversRepoFn, sessionRepoFn, pluginHostRepoFn, staticHostRepoFn, vaultCredRepoFn, staticCredRepoFn)
}

func TestGet(t *testing.T) {
	t.Parallel()
	conn, _ := db.TestSetup(t, "postgres")
	wrapper := db.TestWrapper(t)
	kms := kms.TestKms(t, conn, wrapper)

	iamRepo := iam.TestRepo(t, conn, wrapper)
	iamRepoFn := func() (*iam.Repository, error) {
		return iamRepo, nil
	}

	o, proj := iam.TestScopes(t, iamRepo)

	hc := static.TestCatalogs(t, conn, proj.GetPublicId(), 1)[0]
	hs := static.TestSets(t, conn, hc.GetPublicId(), 2)

	ctx := context.Background()
	tar := tcp.TestTarget(ctx, t, conn, proj.GetPublicId(), "test", target.WithHostSources([]string{hs[0].GetPublicId(), hs[1].GetPublicId()}))

	pTar := &pb.Target{
		Id:                     tar.GetPublicId(),
		ScopeId:                proj.GetPublicId(),
		Name:                   wrapperspb.String("test"),
		CreatedTime:            tar.GetCreateTime().GetTimestamp(),
		UpdatedTime:            tar.GetUpdateTime().GetTimestamp(),
		Scope:                  &scopes.ScopeInfo{Id: proj.GetPublicId(), Type: scope.Project.String(), ParentScopeId: o.GetPublicId()},
		Type:                   tcp.Subtype.String(),
		HostSetIds:             []string{hs[0].GetPublicId(), hs[1].GetPublicId()},
		HostSourceIds:          []string{hs[0].GetPublicId(), hs[1].GetPublicId()},
		Attrs:                  &pb.Target_TcpTargetAttributes{},
		SessionMaxSeconds:      wrapperspb.UInt32(28800),
		SessionConnectionLimit: wrapperspb.Int32(1),
		AuthorizedActions:      testAuthorizedActions,
	}
	for _, ihs := range hs {
		pTar.HostSets = append(pTar.HostSets, &pb.HostSet{Id: ihs.GetPublicId(), HostCatalogId: ihs.GetCatalogId()})
		pTar.HostSources = append(pTar.HostSources, &pb.HostSource{Id: ihs.GetPublicId(), HostCatalogId: ihs.GetCatalogId()})
	}

	cases := []struct {
		name string
		req  *pbs.GetTargetRequest
		res  *pbs.GetTargetResponse
		err  error
	}{
		{
			name: "Get an Existing Target",
			req:  &pbs.GetTargetRequest{Id: tar.GetPublicId()},
			res:  &pbs.GetTargetResponse{Item: pTar},
		},
		{
			name: "Get a non existing Target",
			req:  &pbs.GetTargetRequest{Id: tcp.TargetPrefix + "_DoesntExis"},
			res:  nil,
			err:  handlers.ApiErrorWithCode(codes.NotFound),
		},
		{
			name: "Wrong id prefix",
			req:  &pbs.GetTargetRequest{Id: "j_1234567890"},
			res:  nil,
			err:  handlers.ApiErrorWithCode(codes.InvalidArgument),
		},
		{
			name: "space in id",
			req:  &pbs.GetTargetRequest{Id: tcp.TargetPrefix + "_1 23456789"},
			res:  nil,
			err:  handlers.ApiErrorWithCode(codes.InvalidArgument),
		},
	}
	for _, tc := range cases {
		t.Run(tc.name, func(t *testing.T) {
			assert, require := assert.New(t), require.New(t)

			s, err := testService(t, context.Background(), conn, kms, wrapper)
			require.NoError(err, "Couldn't create a new host set service.")

			got, gErr := s.GetTarget(auth.DisabledAuthTestContext(iamRepoFn, proj.GetPublicId()), tc.req)
			if tc.err != nil {
				require.Error(gErr)
				assert.True(errors.Is(gErr, tc.err), "GetTarget(%+v) got error %v, wanted %v", tc.req, gErr, tc.err)
			}

			if tc.res != nil {
				tc.res.Item.Version = 1
			}
			assert.Empty(cmp.Diff(got, tc.res, protocmp.Transform()), "GetTarget(%q) got response %q, wanted %q", tc.req, got, tc.res)
		})
	}
}

func TestList(t *testing.T) {
	conn, _ := db.TestSetup(t, "postgres")
	wrapper := db.TestWrapper(t)
	kms := kms.TestKms(t, conn, wrapper)

	iamRepo := iam.TestRepo(t, conn, wrapper)
	iamRepoFn := func() (*iam.Repository, error) {
		return iamRepo, nil
	}

	_, projNoTar := iam.TestScopes(t, iamRepo)
	org, proj := iam.TestScopes(t, iamRepo)
	otherOrg, otherProj := iam.TestScopes(t, iamRepo)
	hc := static.TestCatalogs(t, conn, proj.GetPublicId(), 1)[0]
	otherHc := static.TestCatalogs(t, conn, otherProj.GetPublicId(), 1)[0]
	hss := static.TestSets(t, conn, hc.GetPublicId(), 2)
	otherHss := static.TestSets(t, conn, otherHc.GetPublicId(), 2)
	ctx := context.Background()

	var wantTars []*pb.Target
	var totalTars []*pb.Target
	for i := 0; i < 5; i++ {
		name := fmt.Sprintf("tar%d", i)
		tar := tcp.TestTarget(ctx, t, conn, proj.GetPublicId(), name, target.WithHostSources([]string{hss[0].GetPublicId(), hss[1].GetPublicId()}))
		wantTars = append(wantTars, &pb.Target{
			Id:                     tar.GetPublicId(),
			ScopeId:                proj.GetPublicId(),
			Name:                   wrapperspb.String(name),
			Scope:                  &scopes.ScopeInfo{Id: proj.GetPublicId(), Type: scope.Project.String(), ParentScopeId: org.GetPublicId()},
			CreatedTime:            tar.GetCreateTime().GetTimestamp(),
			UpdatedTime:            tar.GetUpdateTime().GetTimestamp(),
			Version:                tar.GetVersion(),
			Type:                   tcp.Subtype.String(),
			Attrs:                  &pb.Target_TcpTargetAttributes{},
			SessionMaxSeconds:      wrapperspb.UInt32(28800),
			SessionConnectionLimit: wrapperspb.Int32(1),
			AuthorizedActions:      testAuthorizedActions,
		})
		totalTars = append(totalTars, wantTars[i])
		tar = tcp.TestTarget(ctx, t, conn, otherProj.GetPublicId(), name, target.WithHostSources([]string{otherHss[0].GetPublicId(), otherHss[1].GetPublicId()}))
		totalTars = append(totalTars, &pb.Target{
			Id:                     tar.GetPublicId(),
			ScopeId:                otherProj.GetPublicId(),
			Name:                   wrapperspb.String(name),
			Scope:                  &scopes.ScopeInfo{Id: otherProj.GetPublicId(), Type: scope.Project.String(), ParentScopeId: otherOrg.GetPublicId()},
			CreatedTime:            tar.GetCreateTime().GetTimestamp(),
			UpdatedTime:            tar.GetUpdateTime().GetTimestamp(),
			Version:                tar.GetVersion(),
			Type:                   tcp.Subtype.String(),
			Attrs:                  &pb.Target_TcpTargetAttributes{},
			SessionMaxSeconds:      wrapperspb.UInt32(28800),
			SessionConnectionLimit: wrapperspb.Int32(1),
			AuthorizedActions:      testAuthorizedActions,
		})
	}

	cases := []struct {
		name string
		req  *pbs.ListTargetsRequest
		res  *pbs.ListTargetsResponse
		err  error
	}{
		{
			name: "List Many Targets",
			req:  &pbs.ListTargetsRequest{ScopeId: proj.GetPublicId()},
			res:  &pbs.ListTargetsResponse{Items: wantTars},
		},
		{
			name: "List No Targets",
			req:  &pbs.ListTargetsRequest{ScopeId: projNoTar.GetPublicId()},
			res:  &pbs.ListTargetsResponse{},
		},
		{
			name: "List Targets Recursively",
			req:  &pbs.ListTargetsRequest{ScopeId: scope.Global.String(), Recursive: true},
			res:  &pbs.ListTargetsResponse{Items: totalTars},
		},
		{
			name: "Filter To Many Targets",
			req:  &pbs.ListTargetsRequest{ScopeId: scope.Global.String(), Recursive: true, Filter: fmt.Sprintf(`"/item/scope/id"==%q`, proj.GetPublicId())},
			res:  &pbs.ListTargetsResponse{Items: wantTars},
		},
		{
			name: "Filter To No Targets",
			req:  &pbs.ListTargetsRequest{ScopeId: proj.GetPublicId(), Filter: `"/item/id"=="doesnt match"`},
			res:  &pbs.ListTargetsResponse{},
		},
		{
			name: "Filter Bad Format",
			req:  &pbs.ListTargetsRequest{ScopeId: proj.GetPublicId(), Filter: `"/badformat/"`},
			err:  handlers.InvalidArgumentErrorf("bad format", nil),
		},
	}
	for _, tc := range cases {
		t.Run(tc.name, func(t *testing.T) {
			assert, require := assert.New(t), require.New(t)
			s, err := testService(t, context.Background(), conn, kms, wrapper)
			require.NoError(err, "Couldn't create new host set service.")

			// Test with non-anon user
			got, gErr := s.ListTargets(auth.DisabledAuthTestContext(iamRepoFn, tc.req.GetScopeId()), tc.req)
			if tc.err != nil {
				require.Error(gErr)
				assert.True(errors.Is(gErr, tc.err), "ListTargets(%q) got error %v, wanted %v", tc.req.GetScopeId(), gErr, tc.err)
				return
			}
			require.NoError(gErr)
			assert.Equal(len(tc.res.Items), len(got.Items))
			wantById := make(map[string]*pb.Target, len(tc.res.Items))
			for _, t := range tc.res.Items {
				wantById[t.Id] = t
			}
			for _, t := range got.Items {
				want, ok := wantById[t.Id]
				assert.True(ok, "Got unexpected target with id: %s", t.Id)
				assert.Empty(cmp.Diff(t, want, protocmp.Transform()), "got %v, wanted %v", t, want)
			}

			// Test with anon user
			got, gErr = s.ListTargets(auth.DisabledAuthTestContext(iamRepoFn, tc.req.GetScopeId(), auth.WithUserId(auth.AnonymousUserId)), tc.req)
			require.NoError(gErr)
			assert.Len(got.Items, len(tc.res.Items))
			for _, item := range got.GetItems() {
				require.Empty(item.Version)
				require.Nil(item.CreatedTime)
				require.Nil(item.UpdatedTime)
				require.Nil(item.SessionMaxSeconds)
				require.Nil(item.SessionConnectionLimit)
				require.Empty(item.WorkerFilter)
				require.Nil(item.Attrs)
			}
		})
	}
}

func TestDelete(t *testing.T) {
	t.Parallel()
	conn, _ := db.TestSetup(t, "postgres")
	wrapper := db.TestWrapper(t)
	kms := kms.TestKms(t, conn, wrapper)

	iamRepo := iam.TestRepo(t, conn, wrapper)
	iamRepoFn := func() (*iam.Repository, error) {
		return iamRepo, nil
	}

	ctx := context.Background()
	_, proj := iam.TestScopes(t, iamRepo)
	tar := tcp.TestTarget(ctx, t, conn, proj.GetPublicId(), "test")

	s, err := testService(t, context.Background(), conn, kms, wrapper)
	require.NoError(t, err, "Couldn't create a new target service.")

	cases := []struct {
		name    string
		scopeId string
		req     *pbs.DeleteTargetRequest
		res     *pbs.DeleteTargetResponse
		err     error
	}{
		{
			name:    "Delete an Existing Target",
			scopeId: proj.GetPublicId(),
			req: &pbs.DeleteTargetRequest{
				Id: tar.GetPublicId(),
			},
		},
		{
			name:    "Delete Not Existing Target",
			scopeId: proj.GetPublicId(),
			req: &pbs.DeleteTargetRequest{
				Id: tcp.TargetPrefix + "_doesntexis",
			},
			err: handlers.ApiErrorWithCode(codes.NotFound),
		},
		{
			name:    "Bad target id formatting",
			scopeId: proj.GetPublicId(),
			req: &pbs.DeleteTargetRequest{
				Id: tcp.TargetPrefix + "_bad_format",
			},
			err: handlers.ApiErrorWithCode(codes.InvalidArgument),
		},
	}
	for _, tc := range cases {
		t.Run(tc.name, func(t *testing.T) {
			assert, require := assert.New(t), require.New(t)
			got, gErr := s.DeleteTarget(auth.DisabledAuthTestContext(iamRepoFn, tc.scopeId), tc.req)
			if tc.err != nil {
				require.Error(gErr)
				assert.True(errors.Is(gErr, tc.err), "DeleteTarget(%+v) got error %v, wanted %v", tc.req, gErr, tc.err)
			}
			assert.Empty(cmp.Diff(tc.res, got, protocmp.Transform()), "DeleteTarget(%q) got response %q, wanted %q", tc.req, got, tc.res)
		})
	}
}

func TestDelete_twice(t *testing.T) {
	t.Parallel()
	assert, require := assert.New(t), require.New(t)
	conn, _ := db.TestSetup(t, "postgres")
	wrapper := db.TestWrapper(t)
	kms := kms.TestKms(t, conn, wrapper)

	ctx := context.Background()
	iamRepo := iam.TestRepo(t, conn, wrapper)
	iamRepoFn := func() (*iam.Repository, error) {
		return iamRepo, nil
	}

	_, proj := iam.TestScopes(t, iamRepo)

	tar := tcp.TestTarget(ctx, t, conn, proj.GetPublicId(), "test")

	s, err := testService(t, context.Background(), conn, kms, wrapper)
	require.NoError(err, "Couldn't create a new target service.")
	req := &pbs.DeleteTargetRequest{
		Id: tar.GetPublicId(),
	}
	ctx = auth.DisabledAuthTestContext(iamRepoFn, proj.GetPublicId())
	_, gErr := s.DeleteTarget(ctx, req)
	assert.NoError(gErr, "First attempt")
	_, gErr = s.DeleteTarget(ctx, req)
	assert.Error(gErr, "Second attempt")
	assert.True(errors.Is(gErr, handlers.ApiErrorWithCode(codes.NotFound)), "Expected permission denied for the second delete.")
}

func TestCreate(t *testing.T) {
	t.Parallel()
	conn, _ := db.TestSetup(t, "postgres")
	wrapper := db.TestWrapper(t)
	kms := kms.TestKms(t, conn, wrapper)

	iamRepo := iam.TestRepo(t, conn, wrapper)
	iamRepoFn := func() (*iam.Repository, error) {
		return iamRepo, nil
	}

	org, proj := iam.TestScopes(t, iamRepo)

	cases := []struct {
		name string
		req  *pbs.CreateTargetRequest
		res  *pbs.CreateTargetResponse
		err  error
	}{
		{
			name: "Create a valid target",
			req: &pbs.CreateTargetRequest{Item: &pb.Target{
				ScopeId:     proj.GetPublicId(),
				Name:        wrapperspb.String("name"),
				Description: wrapperspb.String("desc"),
				Type:        tcp.Subtype.String(),
				Attrs: &pb.Target_TcpTargetAttributes{
					TcpTargetAttributes: &pb.TcpTargetAttributes{
						DefaultPort: wrapperspb.UInt32(2),
					},
				},
				WorkerFilter: wrapperspb.String(`type == "bar"`),
			}},
			res: &pbs.CreateTargetResponse{
				Uri: fmt.Sprintf("targets/%s_", tcp.TargetPrefix),
				Item: &pb.Target{
					ScopeId:     proj.GetPublicId(),
					Scope:       &scopes.ScopeInfo{Id: proj.GetPublicId(), Type: scope.Project.String(), ParentScopeId: org.GetPublicId()},
					Name:        wrapperspb.String("name"),
					Description: wrapperspb.String("desc"),
					Type:        tcp.Subtype.String(),
					Attrs: &pb.Target_TcpTargetAttributes{
						TcpTargetAttributes: &pb.TcpTargetAttributes{
							DefaultPort: wrapperspb.UInt32(2),
						},
					},
					SessionMaxSeconds:      wrapperspb.UInt32(28800),
					SessionConnectionLimit: wrapperspb.Int32(1),
					AuthorizedActions:      testAuthorizedActions,
					WorkerFilter:           wrapperspb.String(`type == "bar"`),
				},
			},
		},
		{
			name: "Create a target with no port",
			req: &pbs.CreateTargetRequest{Item: &pb.Target{
				ScopeId:      proj.GetPublicId(),
				Name:         wrapperspb.String("name"),
				Description:  wrapperspb.String("desc"),
				Type:         tcp.Subtype.String(),
				WorkerFilter: wrapperspb.String(`type == "bar"`),
			}},
			err: handlers.ApiErrorWithCode(codes.InvalidArgument),
		},
		{
			name: "Create with default port 0",
			req: &pbs.CreateTargetRequest{Item: &pb.Target{
				Name:        wrapperspb.String("name"),
				Description: wrapperspb.String("desc"),
				Type:        tcp.Subtype.String(),
				Attrs: &pb.Target_TcpTargetAttributes{
					TcpTargetAttributes: &pb.TcpTargetAttributes{
						DefaultPort: wrapperspb.UInt32(2),
					},
				},
			}},
			err: handlers.ApiErrorWithCode(codes.InvalidArgument),
		},
		{
			name: "Create with unknown type",
			req: &pbs.CreateTargetRequest{Item: &pb.Target{
				Name:        wrapperspb.String("name"),
				Description: wrapperspb.String("desc"),
				Type:        "ThisIsMadeUp",
			}},
			err: handlers.ApiErrorWithCode(codes.InvalidArgument),
		},
		{
			name: "Create with no type",
			req: &pbs.CreateTargetRequest{Item: &pb.Target{
				Name:        wrapperspb.String("name"),
				Description: wrapperspb.String("desc"),
			}},
			err: handlers.ApiErrorWithCode(codes.InvalidArgument),
		},
		{
			name: "Can't specify Id",
			req: &pbs.CreateTargetRequest{Item: &pb.Target{
				Id: "not allowed to be set",
			}},
			res: nil,
			err: handlers.ApiErrorWithCode(codes.InvalidArgument),
		},
		{
			name: "Can't specify Created Time",
			req: &pbs.CreateTargetRequest{Item: &pb.Target{
				CreatedTime: timestamppb.Now(),
			}},
			res: nil,
			err: handlers.ApiErrorWithCode(codes.InvalidArgument),
		},
		{
			name: "Can't specify Update Time",
			req: &pbs.CreateTargetRequest{Item: &pb.Target{
				UpdatedTime: timestamppb.Now(),
			}},
			res: nil,
			err: handlers.ApiErrorWithCode(codes.InvalidArgument),
		},
		{
			name: "Invalid worker filter expression",
			req: &pbs.CreateTargetRequest{Item: &pb.Target{
				WorkerFilter: wrapperspb.String("bad expression"),
			}},
			res: nil,
			err: handlers.ApiErrorWithCode(codes.InvalidArgument),
		},
	}
	for _, tc := range cases {
		t.Run(tc.name, func(t *testing.T) {
			assert, require := assert.New(t), require.New(t)

			s, err := testService(t, context.Background(), conn, kms, wrapper)
			require.NoError(err, "Failed to create a new host set service.")

			got, gErr := s.CreateTarget(auth.DisabledAuthTestContext(iamRepoFn, proj.GetPublicId()), tc.req)
			if tc.err != nil {
				require.Error(gErr)
				assert.True(errors.Is(gErr, tc.err), "CreateTarget(%+v) got error %v, wanted %v", tc.req, gErr, tc.err)
			} else {
				assert.Nil(gErr, "Unexpected err: %v", gErr)
			}

			if got != nil {
				assert.Contains(got.GetUri(), tc.res.GetUri())
				assert.True(strings.HasPrefix(got.GetItem().GetId(), tcp.TargetPrefix), got.GetItem().GetId())

				// Clear all values which are hard to compare against.
				got.Uri, tc.res.Uri = "", ""
				got.Item.Id, tc.res.Item.Id = "", ""
				got.Item.CreatedTime, got.Item.UpdatedTime, tc.res.Item.CreatedTime, tc.res.Item.UpdatedTime = nil, nil, nil, nil
			}
			if tc.res != nil {
				tc.res.Item.Version = 1
			}
			assert.Empty(cmp.Diff(got, tc.res, protocmp.Transform()), "CreateTarget(%q)\n got response %q\n, wanted %q\n", tc.req, got, tc.res)
		})
	}
}

func TestUpdate(t *testing.T) {
	t.Parallel()
	conn, _ := db.TestSetup(t, "postgres")
	wrapper := db.TestWrapper(t)
	kms := kms.TestKms(t, conn, wrapper)

	iamRepo := iam.TestRepo(t, conn, wrapper)
	iamRepoFn := func() (*iam.Repository, error) {
		return iamRepo, nil
	}

	org, proj := iam.TestScopes(t, iamRepo)

	rw := db.New(conn)
	repoFn := func() (*target.Repository, error) {
		return target.NewRepository(rw, rw, kms)
	}
	repo, err := repoFn()
	require.NoError(t, err, "Couldn't create new target repo.")

	hc := static.TestCatalogs(t, conn, proj.GetPublicId(), 1)[0]
	hs := static.TestSets(t, conn, hc.GetPublicId(), 2)
	hsIds := []string{hs[0].GetPublicId(), hs[1].GetPublicId()}
	hostSets := []*pb.HostSet{
		{Id: hs[0].GetPublicId(), HostCatalogId: hs[0].GetCatalogId()},
		{Id: hs[1].GetPublicId(), HostCatalogId: hs[1].GetCatalogId()},
	}
	hostSourceIds := []string{hs[0].GetPublicId(), hs[1].GetPublicId()}
	hostSources := []*pb.HostSource{
		{Id: hs[0].GetPublicId(), HostCatalogId: hs[0].GetCatalogId()},
		{Id: hs[1].GetPublicId(), HostCatalogId: hs[1].GetCatalogId()},
	}

	ctx := context.Background()
	ttar, err := target.New(ctx, tcp.Subtype, proj.GetPublicId(),
		target.WithName("default"),
		target.WithDescription("default"),
		target.WithSessionMaxSeconds(1),
		target.WithSessionConnectionLimit(1),
		target.WithDefaultPort(2))
	require.NoError(t, err)
	tar, _, _, err := repo.CreateTarget(context.Background(), ttar)
	require.NoError(t, err)
	tar, _, _, err = repo.AddTargetHostSources(context.Background(), tar.GetPublicId(), tar.GetVersion(), []string{hs[0].GetPublicId(), hs[1].GetPublicId()})
	require.NoError(t, err)

	resetTarget := func() {
		itar, _, _, err := repo.LookupTarget(context.Background(), tar.GetPublicId())
		require.NoError(t, err)

		tar, _, _, _, err = repo.UpdateTarget(context.Background(), tar, itar.GetVersion(),
			[]string{"Name", "Description", "SessionMaxSeconds", "SessionConnectionLimit", "DefaultPort"})
		require.NoError(t, err, "Failed to reset target.")
	}

	hCreated := tar.GetCreateTime().GetTimestamp().AsTime()
	toMerge := &pbs.UpdateTargetRequest{
		Id: tar.GetPublicId(),
	}

	tested, err := testService(t, context.Background(), conn, kms, wrapper)
	require.NoError(t, err, "Failed to create a new host set service.")

	cases := []struct {
		name string
		req  *pbs.UpdateTargetRequest
		res  *pbs.UpdateTargetResponse
		err  error
	}{
		{
			name: "Update an Existing Target",
			req: &pbs.UpdateTargetRequest{
				UpdateMask: &field_mask.FieldMask{
					Paths: []string{"name", "description", "session_max_seconds", "session_connection_limit", "type"},
				},
				Item: &pb.Target{
					Name:                   wrapperspb.String("name"),
					Description:            wrapperspb.String("desc"),
					SessionMaxSeconds:      wrapperspb.UInt32(3600),
					SessionConnectionLimit: wrapperspb.Int32(5),
					Type:                   tcp.Subtype.String(),
				},
			},
			res: &pbs.UpdateTargetResponse{
				Item: &pb.Target{
					Id:          tar.GetPublicId(),
					ScopeId:     tar.GetScopeId(),
					Scope:       &scopes.ScopeInfo{Id: proj.GetPublicId(), Type: scope.Project.String(), ParentScopeId: org.GetPublicId()},
					Name:        wrapperspb.String("name"),
					Description: wrapperspb.String("desc"),
					Type:        tcp.Subtype.String(),
					Attrs: &pb.Target_TcpTargetAttributes{
						TcpTargetAttributes: &pb.TcpTargetAttributes{
							DefaultPort: wrapperspb.UInt32(2),
						},
					},
					CreatedTime:            tar.GetCreateTime().GetTimestamp(),
					HostSetIds:             hsIds,
					HostSets:               hostSets,
					HostSourceIds:          hostSourceIds,
					HostSources:            hostSources,
					SessionMaxSeconds:      wrapperspb.UInt32(3600),
					SessionConnectionLimit: wrapperspb.Int32(5),
					AuthorizedActions:      testAuthorizedActions,
				},
			},
		},
		{
			name: "Multiple Paths in single string",
			req: &pbs.UpdateTargetRequest{
				UpdateMask: &field_mask.FieldMask{
					Paths: []string{"name,description,type"},
				},
				Item: &pb.Target{
					Name:        wrapperspb.String("name"),
					Description: wrapperspb.String("desc"),
					Type:        tcp.Subtype.String(),
				},
			},
			res: &pbs.UpdateTargetResponse{
				Item: &pb.Target{
					Id:          tar.GetPublicId(),
					ScopeId:     tar.GetScopeId(),
					Scope:       &scopes.ScopeInfo{Id: proj.GetPublicId(), Type: scope.Project.String(), ParentScopeId: org.GetPublicId()},
					Name:        wrapperspb.String("name"),
					Description: wrapperspb.String("desc"),
					CreatedTime: tar.GetCreateTime().GetTimestamp(),
					Type:        tcp.Subtype.String(),
					Attrs: &pb.Target_TcpTargetAttributes{
						TcpTargetAttributes: &pb.TcpTargetAttributes{
							DefaultPort: wrapperspb.UInt32(2),
						},
					},
					HostSetIds:             hsIds,
					HostSets:               hostSets,
					HostSourceIds:          hostSourceIds,
					HostSources:            hostSources,
					SessionMaxSeconds:      wrapperspb.UInt32(tar.GetSessionMaxSeconds()),
					SessionConnectionLimit: wrapperspb.Int32(tar.GetSessionConnectionLimit()),
					AuthorizedActions:      testAuthorizedActions,
				},
			},
		},
		{
			name: "No Update Mask",
			req: &pbs.UpdateTargetRequest{
				Item: &pb.Target{
					Name:        wrapperspb.String("updated name"),
					Description: wrapperspb.String("updated desc"),
				},
			},
			err: handlers.ApiErrorWithCode(codes.InvalidArgument),
		},
		{
			name: "Empty Path",
			req: &pbs.UpdateTargetRequest{
				UpdateMask: &field_mask.FieldMask{Paths: []string{}},
				Item: &pb.Target{
					Name:        wrapperspb.String("updated name"),
					Description: wrapperspb.String("updated desc"),
				},
			},
			err: handlers.ApiErrorWithCode(codes.InvalidArgument),
		},
		{
			name: "Update port to 0",
			req: &pbs.UpdateTargetRequest{
				UpdateMask: &field_mask.FieldMask{Paths: []string{"attributes.default_port"}},
				Item: &pb.Target{
					Attrs: &pb.Target_TcpTargetAttributes{
						TcpTargetAttributes: &pb.TcpTargetAttributes{
							DefaultPort: wrapperspb.UInt32(0),
						},
					},
				},
			},
			err: handlers.ApiErrorWithCode(codes.InvalidArgument),
		},
		{
			name: "Clear port",
			req: &pbs.UpdateTargetRequest{
				UpdateMask: &field_mask.FieldMask{Paths: []string{"attributes.default_port"}},
				Item:       &pb.Target{},
			},
			err: handlers.ApiErrorWithCode(codes.InvalidArgument),
		},
		{
			name: "Only non-existant paths in Mask",
			req: &pbs.UpdateTargetRequest{
				UpdateMask: &field_mask.FieldMask{Paths: []string{"nonexistant_field"}},
				Item: &pb.Target{
					Name:        wrapperspb.String("updated name"),
					Description: wrapperspb.String("updated desc"),
				},
			},
			err: handlers.ApiErrorWithCode(codes.InvalidArgument),
		},
		{
			name: "Unset Name",
			req: &pbs.UpdateTargetRequest{
				UpdateMask: &field_mask.FieldMask{
					Paths: []string{"name"},
				},
				Item: &pb.Target{
					Description: wrapperspb.String("ignored"),
				},
			},
			err: handlers.ApiErrorWithCode(codes.InvalidArgument),
		},
		{
			name: "Unset Description",
			req: &pbs.UpdateTargetRequest{
				UpdateMask: &field_mask.FieldMask{
					Paths: []string{"description"},
				},
				Item: &pb.Target{
					Name: wrapperspb.String("ignored"),
				},
			},
			res: &pbs.UpdateTargetResponse{
				Item: &pb.Target{
					Id:          tar.GetPublicId(),
					ScopeId:     tar.GetScopeId(),
					Scope:       &scopes.ScopeInfo{Id: proj.GetPublicId(), Type: scope.Project.String(), ParentScopeId: org.GetPublicId()},
					Name:        wrapperspb.String("default"),
					CreatedTime: tar.GetCreateTime().GetTimestamp(),
					Type:        tcp.Subtype.String(),
					Attrs: &pb.Target_TcpTargetAttributes{
						TcpTargetAttributes: &pb.TcpTargetAttributes{
							DefaultPort: wrapperspb.UInt32(2),
						},
					},
					HostSetIds:             hsIds,
					HostSets:               hostSets,
					HostSourceIds:          hostSourceIds,
					HostSources:            hostSources,
					SessionMaxSeconds:      wrapperspb.UInt32(tar.GetSessionMaxSeconds()),
					SessionConnectionLimit: wrapperspb.Int32(tar.GetSessionConnectionLimit()),
					AuthorizedActions:      testAuthorizedActions,
				},
			},
		},
		{
			name: "Update Only Name",
			req: &pbs.UpdateTargetRequest{
				UpdateMask: &field_mask.FieldMask{
					Paths: []string{"name"},
				},
				Item: &pb.Target{
					Name:        wrapperspb.String("updated"),
					Description: wrapperspb.String("ignored"),
				},
			},
			res: &pbs.UpdateTargetResponse{
				Item: &pb.Target{
					Id:          tar.GetPublicId(),
					ScopeId:     tar.GetScopeId(),
					Scope:       &scopes.ScopeInfo{Id: proj.GetPublicId(), Type: scope.Project.String(), ParentScopeId: org.GetPublicId()},
					Name:        wrapperspb.String("updated"),
					Description: wrapperspb.String("default"),
					CreatedTime: tar.GetCreateTime().GetTimestamp(),
					Type:        tcp.Subtype.String(),
					Attrs: &pb.Target_TcpTargetAttributes{
						TcpTargetAttributes: &pb.TcpTargetAttributes{
							DefaultPort: wrapperspb.UInt32(2),
						},
					},
					HostSetIds:             hsIds,
					HostSets:               hostSets,
					HostSourceIds:          hostSourceIds,
					HostSources:            hostSources,
					SessionMaxSeconds:      wrapperspb.UInt32(tar.GetSessionMaxSeconds()),
					SessionConnectionLimit: wrapperspb.Int32(tar.GetSessionConnectionLimit()),
					AuthorizedActions:      testAuthorizedActions,
				},
			},
		},
		{
			name: "Update Only Description",
			req: &pbs.UpdateTargetRequest{
				UpdateMask: &field_mask.FieldMask{
					Paths: []string{"description"},
				},
				Item: &pb.Target{
					Name:        wrapperspb.String("ignored"),
					Description: wrapperspb.String("notignored"),
				},
			},
			res: &pbs.UpdateTargetResponse{
				Item: &pb.Target{
					Id:          tar.GetPublicId(),
					ScopeId:     tar.GetScopeId(),
					Scope:       &scopes.ScopeInfo{Id: proj.GetPublicId(), Type: scope.Project.String(), ParentScopeId: org.GetPublicId()},
					Name:        wrapperspb.String("default"),
					Description: wrapperspb.String("notignored"),
					CreatedTime: tar.GetCreateTime().GetTimestamp(),
					Attrs: &pb.Target_TcpTargetAttributes{
						TcpTargetAttributes: &pb.TcpTargetAttributes{
							DefaultPort: wrapperspb.UInt32(2),
						},
					},
					Type:                   tcp.Subtype.String(),
					HostSetIds:             hsIds,
					HostSets:               hostSets,
					HostSourceIds:          hostSourceIds,
					HostSources:            hostSources,
					SessionMaxSeconds:      wrapperspb.UInt32(tar.GetSessionMaxSeconds()),
					SessionConnectionLimit: wrapperspb.Int32(tar.GetSessionConnectionLimit()),
					AuthorizedActions:      testAuthorizedActions,
				},
			},
		},
		{
			name: "Update a Non Existing Target",
			req: &pbs.UpdateTargetRequest{
				Id: tcp.TargetPrefix + "_DoesntExis",
				UpdateMask: &field_mask.FieldMask{
					Paths: []string{"description"},
				},
				Item: &pb.Target{
					Name:        wrapperspb.String("new"),
					Scope:       &scopes.ScopeInfo{Id: proj.GetPublicId(), Type: scope.Project.String(), ParentScopeId: org.GetPublicId()},
					Description: wrapperspb.String("desc"),
				},
			},
			err: handlers.ApiErrorWithCode(codes.NotFound),
		},
		{
			name: "Cant change Id",
			req: &pbs.UpdateTargetRequest{
				Id: hc.GetPublicId(),
				UpdateMask: &field_mask.FieldMask{
					Paths: []string{"id"},
				},
				Item: &pb.Target{
					Id:          "p_somethinge",
					Scope:       &scopes.ScopeInfo{Id: proj.GetPublicId(), Type: scope.Project.String(), ParentScopeId: org.GetPublicId()},
					Name:        wrapperspb.String("new"),
					Description: wrapperspb.String("new desc"),
				},
			},
			res: nil,
			err: handlers.ApiErrorWithCode(codes.InvalidArgument),
		},
		{
			name: "Cant specify Created Time",
			req: &pbs.UpdateTargetRequest{
				UpdateMask: &field_mask.FieldMask{
					Paths: []string{"created_time"},
				},
				Item: &pb.Target{
					CreatedTime: timestamppb.Now(),
				},
			},
			res: nil,
			err: handlers.ApiErrorWithCode(codes.InvalidArgument),
		},
		{
			name: "Cant specify Updated Time",
			req: &pbs.UpdateTargetRequest{
				UpdateMask: &field_mask.FieldMask{
					Paths: []string{"updated_time"},
				},
				Item: &pb.Target{
					UpdatedTime: timestamppb.Now(),
				},
			},
			res: nil,
			err: handlers.ApiErrorWithCode(codes.InvalidArgument),
		},
	}
	for _, tc := range cases {
		t.Run(tc.name, func(t *testing.T) {
			defer resetTarget()
			assert, require := assert.New(t), require.New(t)
			tc.req.Item.Version = tar.GetVersion()

			req := proto.Clone(toMerge).(*pbs.UpdateTargetRequest)
			proto.Merge(req, tc.req)

			got, gErr := tested.UpdateTarget(auth.DisabledAuthTestContext(iamRepoFn, proj.GetPublicId()), req)
			if tc.err != nil {
				require.Error(gErr)
				assert.True(errors.Is(gErr, tc.err), "UpdateTarget(%+v) got error %v, wanted %v", req, gErr, tc.err)
				return
			}
			require.NoError(gErr)

			if got != nil {
				assert.NotNilf(tc.res, "Expected UpdateHost response to be nil, but was %v", got)
				gotUpdateTime := got.GetItem().GetUpdatedTime().AsTime()
				// Verify it is a set updated after it was created
				// TODO: This is currently failing.
				assert.True(gotUpdateTime.After(hCreated), "Updated target should have been updated after it's creation. Was updated %v, which is after %v", gotUpdateTime, hCreated)

				// Clear all values which are hard to compare against.
				got.Item.UpdatedTime, tc.res.Item.UpdatedTime = nil, nil
			}
			if tc.res != nil {
				tc.res.Item.Version = tc.req.Item.Version + 1
			}
			assert.Empty(cmp.Diff(got, tc.res, protocmp.Transform()), "UpdateTarget(%q) got response %q, wanted %q", req, got, tc.res)
		})
	}
}

func TestUpdate_BadVersion(t *testing.T) {
	t.Parallel()
	conn, _ := db.TestSetup(t, "postgres")
	wrapper := db.TestWrapper(t)
	kms := kms.TestKms(t, conn, wrapper)

	iamRepo := iam.TestRepo(t, conn, wrapper)
	iamRepoFn := func() (*iam.Repository, error) {
		return iamRepo, nil
	}

	_, proj := iam.TestScopes(t, iamRepo)

	rw := db.New(conn)
	repoFn := func() (*target.Repository, error) {
		return target.NewRepository(rw, rw, kms)
	}
	repo, err := repoFn()
	require.NoError(t, err, "Couldn't create new target repo.")

	ctx := context.Background()
	ttar, err := target.New(ctx, tcp.Subtype, proj.GetPublicId(), target.WithName("default"), target.WithDescription("default"))
	tar := ttar.(*tcp.Target)
	tar.DefaultPort = 2
	require.NoError(t, err)
	gtar, _, _, err := repo.CreateTarget(context.Background(), tar)
	require.NoError(t, err)

	tested, err := testService(t, context.Background(), conn, kms, wrapper)
	require.NoError(t, err, "Failed to create a new host set service.")

	upTar, err := tested.UpdateTarget(auth.DisabledAuthTestContext(iamRepoFn, proj.GetPublicId()), &pbs.UpdateTargetRequest{
		Id: gtar.GetPublicId(),
		Item: &pb.Target{
			Description: wrapperspb.String("updated"),
			Version:     72,
		},
		UpdateMask: &field_mask.FieldMask{Paths: []string{"description"}},
	})
	assert.Nil(t, upTar)
	assert.Error(t, err)
	assert.True(t, errors.Is(err, handlers.NotFoundError()), "Got %v, wanted not found error.", err)
}

func TestAddTargetHostSets(t *testing.T) {
	conn, _ := db.TestSetup(t, "postgres")
	wrapper := db.TestWrapper(t)
	kms := kms.TestKms(t, conn, wrapper)
	sche := scheduler.TestScheduler(t, conn, wrapper)

	iamRepo := iam.TestRepo(t, conn, wrapper)
	iamRepoFn := func() (*iam.Repository, error) {
		return iamRepo, nil
	}

	_, proj := iam.TestScopes(t, iamRepo)

	s, err := testService(t, context.Background(), conn, kms, wrapper)
	require.NoError(t, err, "Error when getting new target service.")

	hc := static.TestCatalogs(t, conn, proj.GetPublicId(), 1)[0]
	hs := static.TestSets(t, conn, hc.GetPublicId(), 2)

	plg := host.TestPlugin(t, conn, "test")
	pluginHc := plugin.TestCatalog(t, conn, proj.GetPublicId(), plg.GetPublicId())
	pluginHs := plugin.TestSet(t, conn, kms, sche, pluginHc, map[string]plgpb.HostPluginServiceClient{
		plg.GetPublicId(): plugin.NewWrappingPluginClient(&plugin.TestPluginServer{}),
	})
	ctx := context.Background()

	addCases := []struct {
		name           string
		tar            target.Target
		addHostSets    []string
		resultHostSets []string
	}{
		{
			name:           "Add set on empty target",
			tar:            tcp.TestTarget(ctx, t, conn, proj.GetPublicId(), "empty"),
			addHostSets:    []string{hs[1].GetPublicId()},
			resultHostSets: []string{hs[1].GetPublicId()},
		},
		{
			name:           "Add set on populated target",
			tar:            tcp.TestTarget(ctx, t, conn, proj.GetPublicId(), "populated", target.WithHostSources([]string{hs[0].GetPublicId()})),
			addHostSets:    []string{hs[1].GetPublicId()},
			resultHostSets: []string{hs[0].GetPublicId(), hs[1].GetPublicId()},
		},
		{
			name:           "Add duplicated sets on populated target",
			tar:            tcp.TestTarget(ctx, t, conn, proj.GetPublicId(), "duplicated", target.WithHostSources([]string{hs[0].GetPublicId()})),
			addHostSets:    []string{hs[1].GetPublicId(), hs[1].GetPublicId()},
			resultHostSets: []string{hs[0].GetPublicId(), hs[1].GetPublicId()},
		},
		{
			name:           "Add plugin set on empty target",
			tar:            tcp.TestTarget(ctx, t, conn, proj.GetPublicId(), "plugin empty"),
			addHostSets:    []string{pluginHs.GetPublicId()},
			resultHostSets: []string{pluginHs.GetPublicId()},
		},
		{
			name:           "Add plugin set on populated target",
			tar:            tcp.TestTarget(ctx, t, conn, proj.GetPublicId(), "plugin populated", target.WithHostSources([]string{hs[0].GetPublicId()})),
			addHostSets:    []string{pluginHs.GetPublicId()},
			resultHostSets: []string{hs[0].GetPublicId(), pluginHs.GetPublicId()},
		},
	}

	for _, tc := range addCases {
		t.Run(tc.name, func(t *testing.T) {
			req := &pbs.AddTargetHostSetsRequest{
				Id:         tc.tar.GetPublicId(),
				Version:    tc.tar.GetVersion(),
				HostSetIds: tc.addHostSets,
			}

			got, err := s.AddTargetHostSets(auth.DisabledAuthTestContext(iamRepoFn, proj.GetPublicId()), req)
			s, ok := status.FromError(err)
			require.True(t, ok)
			require.NoError(t, err, "Got error: %v", s)

			assert.ElementsMatch(t, tc.resultHostSets, got.GetItem().GetHostSetIds())
		})
	}

	tar := tcp.TestTarget(ctx, t, conn, proj.GetPublicId(), "test")

	failCases := []struct {
		name string
		req  *pbs.AddTargetHostSetsRequest
		err  error
	}{
		{
			name: "Bad Set Id",
			req: &pbs.AddTargetHostSetsRequest{
				Id:         "bad id",
				Version:    tar.GetVersion(),
				HostSetIds: []string{hs[0].GetPublicId()},
			},
			err: handlers.ApiErrorWithCode(codes.InvalidArgument),
		},
		{
			name: "Bad version",
			req: &pbs.AddTargetHostSetsRequest{
				Id:         tar.GetPublicId(),
				Version:    tar.GetVersion() + 2,
				HostSetIds: []string{hs[0].GetPublicId()},
			},
			err: handlers.ApiErrorWithCode(codes.Internal),
		},
		{
			name: "Empty host set list",
			req: &pbs.AddTargetHostSetsRequest{
				Id:      tar.GetPublicId(),
				Version: tar.GetVersion(),
			},
			err: handlers.ApiErrorWithCode(codes.InvalidArgument),
		},
		{
			name: "Incorrect host set ids",
			req: &pbs.AddTargetHostSetsRequest{
				Id:         tar.GetPublicId(),
				Version:    tar.GetVersion(),
				HostSetIds: []string{"incorrect"},
			},
			err: handlers.ApiErrorWithCode(codes.InvalidArgument),
		},
	}
	for _, tc := range failCases {
		t.Run(tc.name, func(t *testing.T) {
			assert, require := assert.New(t), require.New(t)
			_, gErr := s.AddTargetHostSets(auth.DisabledAuthTestContext(iamRepoFn, proj.GetPublicId()), tc.req)
			if tc.err != nil {
				require.Error(gErr)
				assert.True(errors.Is(gErr, tc.err), "AddTargetHostSets(%+v) got error %v, wanted %v", tc.req, gErr, tc.err)
			}
		})
	}
}

func TestSetTargetHostSets(t *testing.T) {
	conn, _ := db.TestSetup(t, "postgres")
	wrapper := db.TestWrapper(t)
	kms := kms.TestKms(t, conn, wrapper)
	sche := scheduler.TestScheduler(t, conn, wrapper)

	iamRepo := iam.TestRepo(t, conn, wrapper)
	iamRepoFn := func() (*iam.Repository, error) {
		return iamRepo, nil
	}

	_, proj := iam.TestScopes(t, iamRepo)

	s, err := testService(t, context.Background(), conn, kms, wrapper)
	require.NoError(t, err, "Error when getting new host set service.")

	hc := static.TestCatalogs(t, conn, proj.GetPublicId(), 1)[0]
	hs := static.TestSets(t, conn, hc.GetPublicId(), 2)

	plg := host.TestPlugin(t, conn, "test")
	pluginHc := plugin.TestCatalog(t, conn, proj.GetPublicId(), plg.GetPublicId())
	pluginHs := plugin.TestSet(t, conn, kms, sche, pluginHc, map[string]plgpb.HostPluginServiceClient{
		plg.GetPublicId(): plugin.NewWrappingPluginClient(&plugin.TestPluginServer{}),
	})

	ctx := context.Background()
	setCases := []struct {
		name           string
		tar            target.Target
		setHostSets    []string
		resultHostSets []string
	}{
		{
			name:           "Set on empty target",
			tar:            tcp.TestTarget(ctx, t, conn, proj.GetPublicId(), "empty"),
			setHostSets:    []string{hs[1].GetPublicId()},
			resultHostSets: []string{hs[1].GetPublicId()},
		},
		{
			name:           "Set on populated target",
			tar:            tcp.TestTarget(ctx, t, conn, proj.GetPublicId(), "populated", target.WithHostSources([]string{hs[0].GetPublicId()})),
			setHostSets:    []string{hs[1].GetPublicId()},
			resultHostSets: []string{hs[1].GetPublicId()},
		},
		{
			name:           "Set duplicate host set on populated target",
			tar:            tcp.TestTarget(ctx, t, conn, proj.GetPublicId(), "duplicate", target.WithHostSources([]string{hs[0].GetPublicId()})),
			setHostSets:    []string{hs[1].GetPublicId(), hs[1].GetPublicId()},
			resultHostSets: []string{hs[1].GetPublicId()},
		},
		{
			name:           "Set empty on populated target",
			tar:            tcp.TestTarget(ctx, t, conn, proj.GetPublicId(), "another populated", target.WithHostSources([]string{hs[0].GetPublicId()})),
			setHostSets:    []string{},
			resultHostSets: nil,
		},
		{
			name:           "Set plugin set on empty target",
			tar:            tcp.TestTarget(ctx, t, conn, proj.GetPublicId(), "plugin empty"),
			setHostSets:    []string{pluginHs.GetPublicId()},
			resultHostSets: []string{pluginHs.GetPublicId()},
		},
		{
			name:           "Set plugin set on populated target",
			tar:            tcp.TestTarget(ctx, t, conn, proj.GetPublicId(), "plugin populated", target.WithHostSources([]string{hs[0].GetPublicId()})),
			setHostSets:    []string{pluginHs.GetPublicId()},
			resultHostSets: []string{pluginHs.GetPublicId()},
		},
	}
	for _, tc := range setCases {
		t.Run(tc.name, func(t *testing.T) {
			req := &pbs.SetTargetHostSetsRequest{
				Id:         tc.tar.GetPublicId(),
				Version:    tc.tar.GetVersion(),
				HostSetIds: tc.setHostSets,
			}

			got, err := s.SetTargetHostSets(auth.DisabledAuthTestContext(iamRepoFn, proj.GetPublicId()), req)
			require.NoError(t, err, "Got error: %v", s)
			assert.ElementsMatch(t, tc.resultHostSets, got.GetItem().GetHostSetIds())
		})
	}

	tar := tcp.TestTarget(ctx, t, conn, proj.GetPublicId(), "test name")

	failCases := []struct {
		name string
		req  *pbs.SetTargetHostSetsRequest
		err  error
	}{
		{
			name: "Bad target Id",
			req: &pbs.SetTargetHostSetsRequest{
				Id:         "bad id",
				Version:    tar.GetVersion(),
				HostSetIds: []string{hs[0].GetPublicId()},
			},
			err: handlers.ApiErrorWithCode(codes.InvalidArgument),
		},
		{
			name: "Bad version",
			req: &pbs.SetTargetHostSetsRequest{
				Id:         tar.GetPublicId(),
				Version:    tar.GetVersion() + 3,
				HostSetIds: []string{hs[0].GetPublicId()},
			},
			err: handlers.ApiErrorWithCode(codes.Internal),
		},
		{
			name: "Bad host set id",
			req: &pbs.SetTargetHostSetsRequest{
				Id:         tar.GetPublicId(),
				Version:    tar.GetVersion(),
				HostSetIds: []string{"invalid"},
			},
			err: handlers.ApiErrorWithCode(codes.InvalidArgument),
		},
	}
	for _, tc := range failCases {
		t.Run(tc.name, func(t *testing.T) {
			assert, require := assert.New(t), require.New(t)
			_, gErr := s.SetTargetHostSets(auth.DisabledAuthTestContext(iamRepoFn, proj.GetPublicId()), tc.req)
			if tc.err != nil {
				require.Error(gErr)
				assert.True(errors.Is(gErr, tc.err), "SetTargetHostSets(%+v) got error %v, wanted %v", tc.req, gErr, tc.err)
			}
		})
	}
}

func TestRemoveTargetHostSets(t *testing.T) {
	conn, _ := db.TestSetup(t, "postgres")
	wrapper := db.TestWrapper(t)
	kms := kms.TestKms(t, conn, wrapper)
	sche := scheduler.TestScheduler(t, conn, wrapper)

	iamRepo := iam.TestRepo(t, conn, wrapper)
	iamRepoFn := func() (*iam.Repository, error) {
		return iamRepo, nil
	}

	_, proj := iam.TestScopes(t, iamRepo)

	s, err := testService(t, context.Background(), conn, kms, wrapper)
	require.NoError(t, err, "Error when getting new host set service.")

	hc := static.TestCatalogs(t, conn, proj.GetPublicId(), 1)[0]
	hs := static.TestSets(t, conn, hc.GetPublicId(), 2)

	plg := host.TestPlugin(t, conn, "test")
	pluginHc := plugin.TestCatalog(t, conn, proj.GetPublicId(), plg.GetPublicId())
	pluginHs := plugin.TestSet(t, conn, kms, sche, pluginHc, map[string]plgpb.HostPluginServiceClient{
		plg.GetPublicId(): plugin.NewWrappingPluginClient(&plugin.TestPluginServer{}),
	})

	ctx := context.Background()
	removeCases := []struct {
		name        string
		tar         target.Target
		removeHosts []string
		resultHosts []string
		wantErr     bool
	}{
		{
			name:        "Remove from empty",
			tar:         tcp.TestTarget(ctx, t, conn, proj.GetPublicId(), "empty"),
			removeHosts: []string{hs[1].GetPublicId()},
			wantErr:     true,
		},
		{
			name:        "Remove 1 of 2 sets",
			tar:         tcp.TestTarget(ctx, t, conn, proj.GetPublicId(), "remove partial", target.WithHostSources([]string{hs[0].GetPublicId(), hs[1].GetPublicId()})),
			removeHosts: []string{hs[1].GetPublicId()},
			resultHosts: []string{hs[0].GetPublicId()},
		},
		{
			name:        "Remove 1 duplicate set of 2 sets",
			tar:         tcp.TestTarget(ctx, t, conn, proj.GetPublicId(), "remove duplicate", target.WithHostSources([]string{hs[0].GetPublicId(), hs[1].GetPublicId()})),
			removeHosts: []string{hs[1].GetPublicId(), hs[1].GetPublicId()},
			resultHosts: []string{hs[0].GetPublicId()},
		},
		{
			name:        "Remove all hosts from set",
			tar:         tcp.TestTarget(ctx, t, conn, proj.GetPublicId(), "remove all", target.WithHostSources([]string{hs[0].GetPublicId(), hs[1].GetPublicId()})),
			removeHosts: []string{hs[0].GetPublicId(), hs[1].GetPublicId()},
			resultHosts: []string{},
		},
		{
			name:        "Remove 1 plugin of 2 sets",
			tar:         tcp.TestTarget(ctx, t, conn, proj.GetPublicId(), "remove plugin partial", target.WithHostSources([]string{hs[0].GetPublicId(), pluginHs.GetPublicId()})),
			removeHosts: []string{pluginHs.GetPublicId()},
			resultHosts: []string{hs[0].GetPublicId()},
		},
	}

	for _, tc := range removeCases {
		t.Run(tc.name, func(t *testing.T) {
			req := &pbs.RemoveTargetHostSetsRequest{
				Id:         tc.tar.GetPublicId(),
				Version:    tc.tar.GetVersion(),
				HostSetIds: tc.removeHosts,
			}

			got, err := s.RemoveTargetHostSets(auth.DisabledAuthTestContext(iamRepoFn, proj.GetPublicId()), req)
			if tc.wantErr {
				assert.Error(t, err)
				return
			}
			s, ok := status.FromError(err)
			require.True(t, ok)
			require.NoError(t, err, "Got error: %v", s)

			assert.ElementsMatch(t, tc.resultHosts, got.GetItem().GetHostSetIds())
		})
	}

	tar := tcp.TestTarget(ctx, t, conn, proj.GetPublicId(), "testing")

	failCases := []struct {
		name string
		req  *pbs.RemoveTargetHostSetsRequest
		err  error
	}{
		{
			name: "Bad version",
			req: &pbs.RemoveTargetHostSetsRequest{
				Id:         tar.GetPublicId(),
				Version:    tar.GetVersion() + 3,
				HostSetIds: []string{hs[0].GetPublicId()},
			},
			err: handlers.ApiErrorWithCode(codes.Internal),
		},
		{
			name: "Bad target Id",
			req: &pbs.RemoveTargetHostSetsRequest{
				Id:         "bad id",
				Version:    tar.GetVersion(),
				HostSetIds: []string{hs[0].GetPublicId()},
			},
			err: handlers.ApiErrorWithCode(codes.InvalidArgument),
		},
		{
			name: "empty sets",
			req: &pbs.RemoveTargetHostSetsRequest{
				Id:         tar.GetPublicId(),
				Version:    tar.GetVersion(),
				HostSetIds: []string{},
			},
			err: handlers.ApiErrorWithCode(codes.InvalidArgument),
		},
		{
			name: "Invalid set ids",
			req: &pbs.RemoveTargetHostSetsRequest{
				Id:         tar.GetPublicId(),
				Version:    tar.GetVersion(),
				HostSetIds: []string{"invalid"},
			},
			err: handlers.ApiErrorWithCode(codes.InvalidArgument),
		},
	}
	for _, tc := range failCases {
		t.Run(tc.name, func(t *testing.T) {
			assert, require := assert.New(t), require.New(t)
			_, gErr := s.RemoveTargetHostSets(auth.DisabledAuthTestContext(iamRepoFn, proj.GetPublicId()), tc.req)
			if tc.err != nil {
				require.Error(gErr)
				assert.True(errors.Is(gErr, tc.err), "RemoveTargetHostSets(%+v) got error %v, wanted %v", tc.req, gErr, tc.err)
			}
		})
	}
}

func TestAddTargetHostSources(t *testing.T) {
	conn, _ := db.TestSetup(t, "postgres")
	wrapper := db.TestWrapper(t)
	kms := kms.TestKms(t, conn, wrapper)
	sche := scheduler.TestScheduler(t, conn, wrapper)

	iamRepo := iam.TestRepo(t, conn, wrapper)
	iamRepoFn := func() (*iam.Repository, error) {
		return iamRepo, nil
	}

	_, proj := iam.TestScopes(t, iamRepo)

	s, err := testService(t, context.Background(), conn, kms, wrapper)
	require.NoError(t, err, "Error when getting new target service.")

	hc := static.TestCatalogs(t, conn, proj.GetPublicId(), 1)[0]
	hs := static.TestSets(t, conn, hc.GetPublicId(), 2)

	plg := host.TestPlugin(t, conn, "test")
	pluginHc := plugin.TestCatalog(t, conn, proj.GetPublicId(), plg.GetPublicId())
	pluginHs := plugin.TestSet(t, conn, kms, sche, pluginHc, map[string]plgpb.HostPluginServiceClient{
		plg.GetPublicId(): plugin.NewWrappingPluginClient(&plugin.TestPluginServer{}),
	})

	ctx := context.Background()
	addCases := []struct {
		name              string
		tar               target.Target
		addHostSources    []string
		resultHostSources []string
	}{
		{
			name:              "Add set on empty target",
			tar:               tcp.TestTarget(ctx, t, conn, proj.GetPublicId(), "empty"),
			addHostSources:    []string{hs[1].GetPublicId()},
			resultHostSources: []string{hs[1].GetPublicId()},
		},
		{
			name:              "Add set on populated target",
			tar:               tcp.TestTarget(ctx, t, conn, proj.GetPublicId(), "populated", target.WithHostSources([]string{hs[0].GetPublicId()})),
			addHostSources:    []string{hs[1].GetPublicId()},
			resultHostSources: []string{hs[0].GetPublicId(), hs[1].GetPublicId()},
		},
		{
			name:              "Add duplicated sets on populated target",
			tar:               tcp.TestTarget(ctx, t, conn, proj.GetPublicId(), "duplicated", target.WithHostSources([]string{hs[0].GetPublicId()})),
			addHostSources:    []string{hs[1].GetPublicId(), hs[1].GetPublicId()},
			resultHostSources: []string{hs[0].GetPublicId(), hs[1].GetPublicId()},
		},
		{
			name:              "Add plugin set on empty target",
			tar:               tcp.TestTarget(ctx, t, conn, proj.GetPublicId(), "plugin empty"),
			addHostSources:    []string{pluginHs.GetPublicId()},
			resultHostSources: []string{pluginHs.GetPublicId()},
		},
		{
			name:              "Add plugin set on populated target",
			tar:               tcp.TestTarget(ctx, t, conn, proj.GetPublicId(), "plugin populated", target.WithHostSources([]string{hs[0].GetPublicId()})),
			addHostSources:    []string{pluginHs.GetPublicId()},
			resultHostSources: []string{hs[0].GetPublicId(), pluginHs.GetPublicId()},
		},
	}

	for _, tc := range addCases {
		t.Run(tc.name, func(t *testing.T) {
			req := &pbs.AddTargetHostSourcesRequest{
				Id:            tc.tar.GetPublicId(),
				Version:       tc.tar.GetVersion(),
				HostSourceIds: tc.addHostSources,
			}

			got, err := s.AddTargetHostSources(auth.DisabledAuthTestContext(iamRepoFn, proj.GetPublicId()), req)
			s, ok := status.FromError(err)
			require.True(t, ok)
			require.NoError(t, err, "Got error: %v", s)

			assert.ElementsMatch(t, tc.resultHostSources, got.GetItem().GetHostSourceIds())
		})
	}

	tar := tcp.TestTarget(ctx, t, conn, proj.GetPublicId(), "test")

	failCases := []struct {
		name string
		req  *pbs.AddTargetHostSourcesRequest
		err  error
	}{
		{
			name: "Bad Set Id",
			req: &pbs.AddTargetHostSourcesRequest{
				Id:            "bad id",
				Version:       tar.GetVersion(),
				HostSourceIds: []string{hs[0].GetPublicId()},
			},
			err: handlers.ApiErrorWithCode(codes.InvalidArgument),
		},
		{
			name: "Bad version",
			req: &pbs.AddTargetHostSourcesRequest{
				Id:            tar.GetPublicId(),
				Version:       tar.GetVersion() + 2,
				HostSourceIds: []string{hs[0].GetPublicId()},
			},
			err: handlers.ApiErrorWithCode(codes.Internal),
		},
		{
			name: "Empty host set list",
			req: &pbs.AddTargetHostSourcesRequest{
				Id:      tar.GetPublicId(),
				Version: tar.GetVersion(),
			},
			err: handlers.ApiErrorWithCode(codes.InvalidArgument),
		},
		{
			name: "Incorrect host set ids",
			req: &pbs.AddTargetHostSourcesRequest{
				Id:            tar.GetPublicId(),
				Version:       tar.GetVersion(),
				HostSourceIds: []string{"incorrect"},
			},
			err: handlers.ApiErrorWithCode(codes.InvalidArgument),
		},
	}
	for _, tc := range failCases {
		t.Run(tc.name, func(t *testing.T) {
			assert, require := assert.New(t), require.New(t)
			_, gErr := s.AddTargetHostSources(auth.DisabledAuthTestContext(iamRepoFn, proj.GetPublicId()), tc.req)
			if tc.err != nil {
				require.Error(gErr)
				assert.True(errors.Is(gErr, tc.err), "AddTargetHostSources(%+v) got error %v, wanted %v", tc.req, gErr, tc.err)
			}
		})
	}
}

func TestSetTargetHostSources(t *testing.T) {
	conn, _ := db.TestSetup(t, "postgres")
	wrapper := db.TestWrapper(t)
	kms := kms.TestKms(t, conn, wrapper)
	sche := scheduler.TestScheduler(t, conn, wrapper)

	iamRepo := iam.TestRepo(t, conn, wrapper)
	iamRepoFn := func() (*iam.Repository, error) {
		return iamRepo, nil
	}

	_, proj := iam.TestScopes(t, iamRepo)

	s, err := testService(t, context.Background(), conn, kms, wrapper)
	require.NoError(t, err, "Error when getting new host set service.")

	hc := static.TestCatalogs(t, conn, proj.GetPublicId(), 1)[0]
	hs := static.TestSets(t, conn, hc.GetPublicId(), 2)

	plg := host.TestPlugin(t, conn, "test")
	pluginHc := plugin.TestCatalog(t, conn, proj.GetPublicId(), plg.GetPublicId())
	pluginHs := plugin.TestSet(t, conn, kms, sche, pluginHc, map[string]plgpb.HostPluginServiceClient{
		plg.GetPublicId(): plugin.NewWrappingPluginClient(&plugin.TestPluginServer{}),
	})

	ctx := context.Background()
	setCases := []struct {
		name              string
		tar               target.Target
		setHostSources    []string
		resultHostSources []string
	}{
		{
			name:              "Set on empty target",
			tar:               tcp.TestTarget(ctx, t, conn, proj.GetPublicId(), "empty"),
			setHostSources:    []string{hs[1].GetPublicId()},
			resultHostSources: []string{hs[1].GetPublicId()},
		},
		{
			name:              "Set on populated target",
			tar:               tcp.TestTarget(ctx, t, conn, proj.GetPublicId(), "populated", target.WithHostSources([]string{hs[0].GetPublicId()})),
			setHostSources:    []string{hs[1].GetPublicId()},
			resultHostSources: []string{hs[1].GetPublicId()},
		},
		{
			name:              "Set plugin set on populated target",
			tar:               tcp.TestTarget(ctx, t, conn, proj.GetPublicId(), "plugin populated", target.WithHostSources([]string{hs[0].GetPublicId()})),
			setHostSources:    []string{pluginHs.GetPublicId()},
			resultHostSources: []string{pluginHs.GetPublicId()},
		},
		{
			name:              "Set duplicate host set on populated target",
			tar:               tcp.TestTarget(ctx, t, conn, proj.GetPublicId(), "duplicate", target.WithHostSources([]string{hs[0].GetPublicId()})),
			setHostSources:    []string{hs[1].GetPublicId(), hs[1].GetPublicId()},
			resultHostSources: []string{hs[1].GetPublicId()},
		},
		{
			name:              "Set empty on populated target",
			tar:               tcp.TestTarget(ctx, t, conn, proj.GetPublicId(), "another populated", target.WithHostSources([]string{hs[0].GetPublicId()})),
			setHostSources:    []string{},
			resultHostSources: nil,
		},
	}
	for _, tc := range setCases {
		t.Run(tc.name, func(t *testing.T) {
			req := &pbs.SetTargetHostSourcesRequest{
				Id:            tc.tar.GetPublicId(),
				Version:       tc.tar.GetVersion(),
				HostSourceIds: tc.setHostSources,
			}

			got, err := s.SetTargetHostSources(auth.DisabledAuthTestContext(iamRepoFn, proj.GetPublicId()), req)
			require.NoError(t, err, "Got error: %v", s)
			assert.ElementsMatch(t, tc.resultHostSources, got.GetItem().GetHostSourceIds())
		})
	}

	tar := tcp.TestTarget(ctx, t, conn, proj.GetPublicId(), "test name")

	failCases := []struct {
		name string
		req  *pbs.SetTargetHostSourcesRequest
		err  error
	}{
		{
			name: "Bad target Id",
			req: &pbs.SetTargetHostSourcesRequest{
				Id:            "bad id",
				Version:       tar.GetVersion(),
				HostSourceIds: []string{hs[0].GetPublicId()},
			},
			err: handlers.ApiErrorWithCode(codes.InvalidArgument),
		},
		{
			name: "Bad version",
			req: &pbs.SetTargetHostSourcesRequest{
				Id:            tar.GetPublicId(),
				Version:       tar.GetVersion() + 3,
				HostSourceIds: []string{hs[0].GetPublicId()},
			},
			err: handlers.ApiErrorWithCode(codes.Internal),
		},
		{
			name: "Bad host set id",
			req: &pbs.SetTargetHostSourcesRequest{
				Id:            tar.GetPublicId(),
				Version:       tar.GetVersion(),
				HostSourceIds: []string{"invalid"},
			},
			err: handlers.ApiErrorWithCode(codes.InvalidArgument),
		},
	}
	for _, tc := range failCases {
		t.Run(tc.name, func(t *testing.T) {
			assert, require := assert.New(t), require.New(t)
			_, gErr := s.SetTargetHostSources(auth.DisabledAuthTestContext(iamRepoFn, proj.GetPublicId()), tc.req)
			if tc.err != nil {
				require.Error(gErr)
				assert.True(errors.Is(gErr, tc.err), "SetTargetHostSources(%+v) got error %v, wanted %v", tc.req, gErr, tc.err)
			}
		})
	}
}

func TestRemoveTargetHostSources(t *testing.T) {
	conn, _ := db.TestSetup(t, "postgres")
	wrapper := db.TestWrapper(t)
	kms := kms.TestKms(t, conn, wrapper)
	sche := scheduler.TestScheduler(t, conn, wrapper)

	iamRepo := iam.TestRepo(t, conn, wrapper)
	iamRepoFn := func() (*iam.Repository, error) {
		return iamRepo, nil
	}

	_, proj := iam.TestScopes(t, iamRepo)

	s, err := testService(t, context.Background(), conn, kms, wrapper)
	require.NoError(t, err, "Error when getting new host set service.")

	hc := static.TestCatalogs(t, conn, proj.GetPublicId(), 1)[0]
	hs := static.TestSets(t, conn, hc.GetPublicId(), 2)

	plg := host.TestPlugin(t, conn, "test")
	pluginHc := plugin.TestCatalog(t, conn, proj.GetPublicId(), plg.GetPublicId())
	pluginHs := plugin.TestSet(t, conn, kms, sche, pluginHc, map[string]plgpb.HostPluginServiceClient{
		plg.GetPublicId(): plugin.NewWrappingPluginClient(&plugin.TestPluginServer{}),
	})

	ctx := context.Background()
	removeCases := []struct {
		name              string
		tar               target.Target
		removeHostSources []string
		resultHostSources []string
		wantErr           bool
	}{
		{
			name:              "Remove from empty",
			tar:               tcp.TestTarget(ctx, t, conn, proj.GetPublicId(), "empty"),
			removeHostSources: []string{hs[1].GetPublicId()},
			wantErr:           true,
		},
		{
			name:              "Remove 1 of 2 sets",
			tar:               tcp.TestTarget(ctx, t, conn, proj.GetPublicId(), "remove partial", target.WithHostSources([]string{hs[0].GetPublicId(), hs[1].GetPublicId()})),
			removeHostSources: []string{hs[1].GetPublicId()},
			resultHostSources: []string{hs[0].GetPublicId()},
		},
		{
			name:              "Remove 1 plugin set of 2 sets",
			tar:               tcp.TestTarget(ctx, t, conn, proj.GetPublicId(), "remove plugin partial", target.WithHostSources([]string{hs[0].GetPublicId(), pluginHs.GetPublicId()})),
			removeHostSources: []string{pluginHs.GetPublicId()},
			resultHostSources: []string{hs[0].GetPublicId()},
		},
		{
			name:              "Remove 1 duplicate set of 2 sets",
			tar:               tcp.TestTarget(ctx, t, conn, proj.GetPublicId(), "remove duplicate", target.WithHostSources([]string{hs[0].GetPublicId(), hs[1].GetPublicId()})),
			removeHostSources: []string{hs[1].GetPublicId(), hs[1].GetPublicId()},
			resultHostSources: []string{hs[0].GetPublicId()},
		},
		{
			name:              "Remove all hosts from set",
			tar:               tcp.TestTarget(ctx, t, conn, proj.GetPublicId(), "remove all", target.WithHostSources([]string{hs[0].GetPublicId(), hs[1].GetPublicId()})),
			removeHostSources: []string{hs[0].GetPublicId(), hs[1].GetPublicId()},
			resultHostSources: []string{},
		},
	}

	for _, tc := range removeCases {
		t.Run(tc.name, func(t *testing.T) {
			req := &pbs.RemoveTargetHostSourcesRequest{
				Id:            tc.tar.GetPublicId(),
				Version:       tc.tar.GetVersion(),
				HostSourceIds: tc.removeHostSources,
			}

			got, err := s.RemoveTargetHostSources(auth.DisabledAuthTestContext(iamRepoFn, proj.GetPublicId()), req)
			if tc.wantErr {
				assert.Error(t, err)
				return
			}
			s, ok := status.FromError(err)
			require.True(t, ok)
			require.NoError(t, err, "Got error: %v", s)

			assert.ElementsMatch(t, tc.resultHostSources, got.GetItem().GetHostSourceIds())
		})
	}

	tar := tcp.TestTarget(ctx, t, conn, proj.GetPublicId(), "testing")

	failCases := []struct {
		name string
		req  *pbs.RemoveTargetHostSourcesRequest
		err  error
	}{
		{
			name: "Bad version",
			req: &pbs.RemoveTargetHostSourcesRequest{
				Id:            tar.GetPublicId(),
				Version:       tar.GetVersion() + 3,
				HostSourceIds: []string{hs[0].GetPublicId()},
			},
			err: handlers.ApiErrorWithCode(codes.Internal),
		},
		{
			name: "Bad target Id",
			req: &pbs.RemoveTargetHostSourcesRequest{
				Id:            "bad id",
				Version:       tar.GetVersion(),
				HostSourceIds: []string{hs[0].GetPublicId()},
			},
			err: handlers.ApiErrorWithCode(codes.InvalidArgument),
		},
		{
			name: "empty sets",
			req: &pbs.RemoveTargetHostSourcesRequest{
				Id:            tar.GetPublicId(),
				Version:       tar.GetVersion(),
				HostSourceIds: []string{},
			},
			err: handlers.ApiErrorWithCode(codes.InvalidArgument),
		},
		{
			name: "Invalid set ids",
			req: &pbs.RemoveTargetHostSourcesRequest{
				Id:            tar.GetPublicId(),
				Version:       tar.GetVersion(),
				HostSourceIds: []string{"invalid"},
			},
			err: handlers.ApiErrorWithCode(codes.InvalidArgument),
		},
	}
	for _, tc := range failCases {
		t.Run(tc.name, func(t *testing.T) {
			assert, require := assert.New(t), require.New(t)
			_, gErr := s.RemoveTargetHostSources(auth.DisabledAuthTestContext(iamRepoFn, proj.GetPublicId()), tc.req)
			if tc.err != nil {
				require.Error(gErr)
				assert.True(errors.Is(gErr, tc.err), "RemoveTargetHostSets(%+v) got error %v, wanted %v", tc.req, gErr, tc.err)
			}
		})
	}
}

func TestAddTargetCredentialSources(t *testing.T) {
	conn, _ := db.TestSetup(t, "postgres")
	wrapper := db.TestWrapper(t)
	kms := kms.TestKms(t, conn, wrapper)

	iamRepo := iam.TestRepo(t, conn, wrapper)
	iamRepoFn := func() (*iam.Repository, error) {
		return iamRepo, nil
	}

	_, proj := iam.TestScopes(t, iamRepo)

	s, err := testService(t, context.Background(), conn, kms, wrapper)
	require.NoError(t, err, "Error when getting new target service.")

	storeVault := vault.TestCredentialStores(t, conn, wrapper, proj.GetPublicId(), 1)[0]
	cls := vault.TestCredentialLibraries(t, conn, wrapper, storeVault.GetPublicId(), 2)

	storeStatic := credstatic.TestCredentialStore(t, conn, wrapper, proj.GetPublicId())
	creds := credstatic.TestUsernamePasswordCredentials(t, conn, wrapper, "user", "pass", storeStatic.GetPublicId(), proj.GetPublicId(), 2)

	ctx := context.Background()
	addCases := []struct {
		name            string
		tar             target.Target
		addSources      []string
		resultSourceIds []string
	}{
		{
			name:            "Add library on empty target",
			tar:             tcp.TestTarget(ctx, t, conn, proj.GetPublicId(), "empty for lib sources"),
			addSources:      []string{cls[1].GetPublicId()},
			resultSourceIds: []string{cls[1].GetPublicId()},
		},
		{
			name:            "Add static cred on empty target",
			tar:             tcp.TestTarget(ctx, t, conn, proj.GetPublicId(), "empty for static sources"),
			addSources:      []string{creds[1].GetPublicId()},
			resultSourceIds: []string{creds[1].GetPublicId()},
		},
		{
			name:            "Add library on library populated target",
			tar:             tcp.TestTarget(ctx, t, conn, proj.GetPublicId(), "populated for lib-lib sources", target.WithCredentialLibraries([]*target.CredentialLibrary{target.TestNewCredentialLibrary("", cls[0].GetPublicId(), credential.ApplicationPurpose)})),
			addSources:      []string{cls[1].GetPublicId()},
			resultSourceIds: []string{cls[0].GetPublicId(), cls[1].GetPublicId()},
		},
		{
			name:            "Add library on static cred populated target",
			tar:             tcp.TestTarget(ctx, t, conn, proj.GetPublicId(), "populated for lib-static sources", target.WithStaticCredentials([]*target.StaticCredential{target.TestNewStaticCredential("", creds[0].GetPublicId(), credential.ApplicationPurpose)})),
			addSources:      []string{cls[1].GetPublicId()},
			resultSourceIds: []string{creds[0].GetPublicId(), cls[1].GetPublicId()},
		},
		{
			name:            "Add static cred on library populated target",
			tar:             tcp.TestTarget(ctx, t, conn, proj.GetPublicId(), "populated for static-lib sources", target.WithCredentialLibraries([]*target.CredentialLibrary{target.TestNewCredentialLibrary("", cls[0].GetPublicId(), credential.ApplicationPurpose)})),
			addSources:      []string{creds[1].GetPublicId()},
			resultSourceIds: []string{cls[0].GetPublicId(), creds[1].GetPublicId()},
		},
		{
			name:            "Add static cred on static cred populated target",
			tar:             tcp.TestTarget(ctx, t, conn, proj.GetPublicId(), "populated for static-static sources", target.WithStaticCredentials([]*target.StaticCredential{target.TestNewStaticCredential("", creds[0].GetPublicId(), credential.ApplicationPurpose)})),
			addSources:      []string{creds[1].GetPublicId()},
			resultSourceIds: []string{creds[0].GetPublicId(), creds[1].GetPublicId()},
		},
		{
			name:            "Add duplicated sources on library populated target",
			tar:             tcp.TestTarget(ctx, t, conn, proj.GetPublicId(), "duplicated for lib sources", target.WithCredentialLibraries([]*target.CredentialLibrary{target.TestNewCredentialLibrary("", cls[0].GetPublicId(), credential.ApplicationPurpose)})),
			addSources:      []string{cls[1].GetPublicId(), cls[1].GetPublicId(), creds[1].GetPublicId(), creds[1].GetPublicId()},
			resultSourceIds: []string{cls[0].GetPublicId(), cls[1].GetPublicId(), creds[1].GetPublicId()},
		},
		{
			name:            "Add duplicated sources on static cred populated target",
			tar:             tcp.TestTarget(ctx, t, conn, proj.GetPublicId(), "duplicated for static sources", target.WithStaticCredentials([]*target.StaticCredential{target.TestNewStaticCredential("", creds[0].GetPublicId(), credential.ApplicationPurpose)})),
			addSources:      []string{cls[1].GetPublicId(), cls[1].GetPublicId(), creds[1].GetPublicId(), creds[1].GetPublicId()},
			resultSourceIds: []string{creds[0].GetPublicId(), cls[1].GetPublicId(), creds[1].GetPublicId()},
		},
	}

	for _, tc := range addCases {
		t.Run(tc.name, func(t *testing.T) {
			req := &pbs.AddTargetCredentialSourcesRequest{
				Id:                             tc.tar.GetPublicId(),
				Version:                        tc.tar.GetVersion(),
				ApplicationCredentialSourceIds: tc.addSources,
			}

			got, err := s.AddTargetCredentialSources(auth.DisabledAuthTestContext(iamRepoFn, proj.GetPublicId()), req)
			require.NoError(t, err, "Got error: %v", s)

			assert.ElementsMatch(t, tc.resultSourceIds, got.GetItem().GetApplicationCredentialSourceIds())
			assert.Equal(t, len(tc.resultSourceIds), len(got.GetItem().GetApplicationCredentialSources()))
		})
	}

	tar := tcp.TestTarget(ctx, t, conn, proj.GetPublicId(), "test")

	failCases := []struct {
		name string
		req  *pbs.AddTargetCredentialSourcesRequest
		err  error
	}{
		{
			name: "Bad target id",
			req: &pbs.AddTargetCredentialSourcesRequest{
				Id:      "bad id",
				Version: tar.GetVersion(),
				ApplicationCredentialSourceIds: []string{
					cls[0].GetPublicId(),
				},
			},
			err: handlers.ApiErrorWithCode(codes.InvalidArgument),
		},
		{
			name: "Bad version",
			req: &pbs.AddTargetCredentialSourcesRequest{
				Id:      tar.GetPublicId(),
				Version: tar.GetVersion() + 2,
				ApplicationCredentialSourceIds: []string{
					cls[0].GetPublicId(),
				},
			},
			err: handlers.ApiErrorWithCode(codes.Internal),
		},
		{
			name: "Empty source list",
			req: &pbs.AddTargetCredentialSourcesRequest{
				Id:      tar.GetPublicId(),
				Version: tar.GetVersion(),
			},
			err: handlers.ApiErrorWithCode(codes.InvalidArgument),
		},
		{
			name: "Incorrect source id",
			req: &pbs.AddTargetCredentialSourcesRequest{
				Id:                             tar.GetPublicId(),
				Version:                        tar.GetVersion(),
				ApplicationCredentialSourceIds: []string{"incorrect"},
			},
			err: handlers.ApiErrorWithCode(codes.InvalidArgument),
		},
	}
	for _, tc := range failCases {
		t.Run(tc.name, func(t *testing.T) {
			assert, require := assert.New(t), require.New(t)
			_, gErr := s.AddTargetCredentialSources(auth.DisabledAuthTestContext(iamRepoFn, proj.GetPublicId()), tc.req)
			if tc.err != nil {
				require.Error(gErr)
				assert.True(errors.Is(gErr, tc.err), "AddTargetCredentialSources(%+v) got error %v, wanted %v", tc.req, gErr, tc.err)
			}
		})
	}
}

func TestSetTargetCredentialSources(t *testing.T) {
	conn, _ := db.TestSetup(t, "postgres")
	wrapper := db.TestWrapper(t)
	kms := kms.TestKms(t, conn, wrapper)

	iamRepo := iam.TestRepo(t, conn, wrapper)
	iamRepoFn := func() (*iam.Repository, error) {
		return iamRepo, nil
	}

	_, proj := iam.TestScopes(t, iamRepo)

	s, err := testService(t, context.Background(), conn, kms, wrapper)
	require.NoError(t, err, "Error when getting new target service.")

	storeVault := vault.TestCredentialStores(t, conn, wrapper, proj.GetPublicId(), 1)[0]
	cls := vault.TestCredentialLibraries(t, conn, wrapper, storeVault.GetPublicId(), 2)

	storeStatic := credstatic.TestCredentialStore(t, conn, wrapper, proj.GetPublicId())
	creds := credstatic.TestUsernamePasswordCredentials(t, conn, wrapper, "user", "pass", storeStatic.GetPublicId(), proj.GetPublicId(), 2)

	ctx := context.Background()
	setCases := []struct {
		name                      string
		tar                       target.Target
		setCredentialSources      []string
		resultCredentialSourceIds []string
	}{
		{
			name:                      "Set library on empty target",
			tar:                       tcp.TestTarget(ctx, t, conn, proj.GetPublicId(), "empty library"),
			setCredentialSources:      []string{cls[1].GetPublicId()},
			resultCredentialSourceIds: []string{cls[1].GetPublicId()},
		},
		{
			name:                      "Set static on empty target",
			tar:                       tcp.TestTarget(ctx, t, conn, proj.GetPublicId(), "empty static"),
			setCredentialSources:      []string{creds[1].GetPublicId()},
			resultCredentialSourceIds: []string{creds[1].GetPublicId()},
		},
		{
			name:                      "Set library on library populated target",
			tar:                       tcp.TestTarget(ctx, t, conn, proj.GetPublicId(), "populated library-library", target.WithCredentialLibraries([]*target.CredentialLibrary{target.TestNewCredentialLibrary("", cls[0].GetPublicId(), credential.ApplicationPurpose)})),
			setCredentialSources:      []string{cls[1].GetPublicId()},
			resultCredentialSourceIds: []string{cls[1].GetPublicId()},
		},
		{
			name:                      "Set static on library populated target",
			tar:                       tcp.TestTarget(ctx, t, conn, proj.GetPublicId(), "populated static-library", target.WithCredentialLibraries([]*target.CredentialLibrary{target.TestNewCredentialLibrary("", cls[0].GetPublicId(), credential.ApplicationPurpose)})),
			setCredentialSources:      []string{creds[1].GetPublicId()},
			resultCredentialSourceIds: []string{creds[1].GetPublicId()},
		},
		{
			name:                      "Set library on static populated target",
			tar:                       tcp.TestTarget(ctx, t, conn, proj.GetPublicId(), "populated library-static", target.WithStaticCredentials([]*target.StaticCredential{target.TestNewStaticCredential("", creds[0].GetPublicId(), credential.ApplicationPurpose)})),
			setCredentialSources:      []string{cls[1].GetPublicId()},
			resultCredentialSourceIds: []string{cls[1].GetPublicId()},
		},
		{
			name:                      "Set static on static populated target",
			tar:                       tcp.TestTarget(ctx, t, conn, proj.GetPublicId(), "populated static-static", target.WithStaticCredentials([]*target.StaticCredential{target.TestNewStaticCredential("", creds[0].GetPublicId(), credential.ApplicationPurpose)})),
			setCredentialSources:      []string{creds[1].GetPublicId()},
			resultCredentialSourceIds: []string{creds[1].GetPublicId()},
		},
		{
			name:                      "Set duplicate library on populated target",
			tar:                       tcp.TestTarget(ctx, t, conn, proj.GetPublicId(), "duplicate library", target.WithCredentialLibraries([]*target.CredentialLibrary{target.TestNewCredentialLibrary("", cls[0].GetPublicId(), credential.ApplicationPurpose)})),
			setCredentialSources:      []string{cls[1].GetPublicId(), cls[1].GetPublicId()},
			resultCredentialSourceIds: []string{cls[1].GetPublicId()},
		},
		{
			name:                      "Set duplicate static on populated target",
			tar:                       tcp.TestTarget(ctx, t, conn, proj.GetPublicId(), "duplicate static", target.WithStaticCredentials([]*target.StaticCredential{target.TestNewStaticCredential("", creds[0].GetPublicId(), credential.ApplicationPurpose)})),
			setCredentialSources:      []string{creds[1].GetPublicId(), creds[1].GetPublicId()},
			resultCredentialSourceIds: []string{creds[1].GetPublicId()},
		},
		{
			name: "Set empty on populated target",
			tar: tcp.TestTarget(ctx, t, conn, proj.GetPublicId(), "another populated",
				target.WithCredentialLibraries([]*target.CredentialLibrary{target.TestNewCredentialLibrary("", cls[0].GetPublicId(), credential.ApplicationPurpose)}),
				target.WithStaticCredentials([]*target.StaticCredential{target.TestNewStaticCredential("", creds[0].GetPublicId(), credential.ApplicationPurpose)})),
			setCredentialSources:      []string{},
			resultCredentialSourceIds: nil,
		},
	}
	for _, tc := range setCases {
		t.Run(tc.name, func(t *testing.T) {
			req := &pbs.SetTargetCredentialSourcesRequest{
				Id:                             tc.tar.GetPublicId(),
				Version:                        tc.tar.GetVersion(),
				ApplicationCredentialSourceIds: tc.setCredentialSources,
			}

			got, err := s.SetTargetCredentialSources(auth.DisabledAuthTestContext(iamRepoFn, proj.GetPublicId()), req)
			require.NoError(t, err, "Got error: %v", s)
			assert.ElementsMatch(t, tc.resultCredentialSourceIds, got.GetItem().GetApplicationCredentialSourceIds())
			assert.Equal(t, len(tc.resultCredentialSourceIds), len(got.GetItem().GetApplicationCredentialSources()))
		})
	}

	tar := tcp.TestTarget(ctx, t, conn, proj.GetPublicId(), "test name")

	failCases := []struct {
		name string
		req  *pbs.SetTargetCredentialSourcesRequest
		err  error
	}{
		{
			name: "Bad target Id",
			req: &pbs.SetTargetCredentialSourcesRequest{
				Id:                             "bad id",
				Version:                        tar.GetVersion(),
				ApplicationCredentialSourceIds: []string{cls[0].GetPublicId()},
			},
			err: handlers.ApiErrorWithCode(codes.InvalidArgument),
		},
		{
			name: "Bad version",
			req: &pbs.SetTargetCredentialSourcesRequest{
				Id:                             tar.GetPublicId(),
				Version:                        tar.GetVersion() + 3,
				ApplicationCredentialSourceIds: []string{cls[0].GetPublicId()},
			},
			err: handlers.ApiErrorWithCode(codes.Internal),
		},
		{
			name: "Bad source id",
			req: &pbs.SetTargetCredentialSourcesRequest{
				Id:                             tar.GetPublicId(),
				Version:                        tar.GetVersion(),
				ApplicationCredentialSourceIds: []string{"invalid"},
			},
			err: handlers.ApiErrorWithCode(codes.InvalidArgument),
		},
	}
	for _, tc := range failCases {
		t.Run(tc.name, func(t *testing.T) {
			assert, require := assert.New(t), require.New(t)
			_, gErr := s.SetTargetCredentialSources(auth.DisabledAuthTestContext(iamRepoFn, proj.GetPublicId()), tc.req)
			if tc.err != nil {
				require.Error(gErr)
				assert.True(errors.Is(gErr, tc.err), "SetTargetCredentialSources(%+v) got error %v, wanted %v", tc.req, gErr, tc.err)
			}
		})
	}
}

func TestRemoveTargetCredentialSources(t *testing.T) {
	conn, _ := db.TestSetup(t, "postgres")
	wrapper := db.TestWrapper(t)
	kms := kms.TestKms(t, conn, wrapper)

	iamRepo := iam.TestRepo(t, conn, wrapper)
	iamRepoFn := func() (*iam.Repository, error) {
		return iamRepo, nil
	}

	_, proj := iam.TestScopes(t, iamRepo)

	s, err := testService(t, context.Background(), conn, kms, wrapper)
	require.NoError(t, err, "Error when getting new target service.")

	csVault := vault.TestCredentialStores(t, conn, wrapper, proj.GetPublicId(), 1)[0]
	cls := vault.TestCredentialLibraries(t, conn, wrapper, csVault.GetPublicId(), 2)

	csStatic := credstatic.TestCredentialStores(t, conn, wrapper, proj.GetPublicId(), 1)[0]
	creds := credstatic.TestUsernamePasswordCredentials(t, conn, wrapper, "u", "p", csStatic.GetPublicId(), proj.GetPublicId(), 2)

	ctx := context.Background()
	removeCases := []struct {
		name                      string
		tar                       target.Target
		removeCredentialSources   []string
		resultCredentialSourceIds []string
		wantErr                   bool
	}{
		{
			name:                    "Remove library from empty",
			tar:                     tcp.TestTarget(ctx, t, conn, proj.GetPublicId(), "empty lib"),
			removeCredentialSources: []string{cls[1].GetPublicId()},
			wantErr:                 true,
		},
		{
			name:                    "Remove static from empty",
			tar:                     tcp.TestTarget(ctx, t, conn, proj.GetPublicId(), "empty static"),
			removeCredentialSources: []string{creds[1].GetPublicId()},
			wantErr:                 true,
		},
		{
			name: "Remove 1 of 2 libraries",
			tar: tcp.TestTarget(ctx, t, conn, proj.GetPublicId(), "remove partial lib",
				target.WithCredentialLibraries([]*target.CredentialLibrary{
					target.TestNewCredentialLibrary("", cls[0].GetPublicId(), credential.ApplicationPurpose),
					target.TestNewCredentialLibrary("", cls[1].GetPublicId(), credential.ApplicationPurpose),
				})),
			removeCredentialSources:   []string{cls[1].GetPublicId()},
			resultCredentialSourceIds: []string{cls[0].GetPublicId()},
		},
		{
			name: "Remove 1 of 2 static credentials",
			tar: tcp.TestTarget(ctx, t, conn, proj.GetPublicId(), "remove partial static",
				target.WithStaticCredentials([]*target.StaticCredential{
					target.TestNewStaticCredential("", creds[0].GetPublicId(), credential.ApplicationPurpose),
					target.TestNewStaticCredential("", creds[1].GetPublicId(), credential.ApplicationPurpose),
				})),
			removeCredentialSources:   []string{creds[1].GetPublicId()},
			resultCredentialSourceIds: []string{creds[0].GetPublicId()},
		},
		{
			name: "Remove 1 duplicate set of 2 libraries",
			tar: tcp.TestTarget(ctx, t, conn, proj.GetPublicId(), "remove duplicate lib",
				target.WithCredentialLibraries([]*target.CredentialLibrary{
					target.TestNewCredentialLibrary("", cls[0].GetPublicId(), credential.ApplicationPurpose),
					target.TestNewCredentialLibrary("", cls[1].GetPublicId(), credential.ApplicationPurpose),
				})),
			removeCredentialSources: []string{
				cls[1].GetPublicId(), cls[1].GetPublicId(),
			},
			resultCredentialSourceIds: []string{cls[0].GetPublicId()},
		},
		{
			name: "Remove 1 duplicate set of 2 static credentials",
			tar: tcp.TestTarget(ctx, t, conn, proj.GetPublicId(), "remove duplicate static",
				target.WithStaticCredentials([]*target.StaticCredential{
					target.TestNewStaticCredential("", creds[0].GetPublicId(), credential.ApplicationPurpose),
					target.TestNewStaticCredential("", creds[1].GetPublicId(), credential.ApplicationPurpose),
				})),
			removeCredentialSources: []string{
				creds[1].GetPublicId(), creds[1].GetPublicId(),
			},
			resultCredentialSourceIds: []string{creds[0].GetPublicId()},
		},
		{
			name: "Remove mixed sources from target",
			tar: tcp.TestTarget(ctx, t, conn, proj.GetPublicId(), "remove mixed",
				target.WithCredentialLibraries([]*target.CredentialLibrary{
					target.TestNewCredentialLibrary("", cls[0].GetPublicId(), credential.ApplicationPurpose),
					target.TestNewCredentialLibrary("", cls[1].GetPublicId(), credential.ApplicationPurpose),
				}),
				target.WithStaticCredentials([]*target.StaticCredential{
					target.TestNewStaticCredential("", creds[0].GetPublicId(), credential.ApplicationPurpose),
					target.TestNewStaticCredential("", creds[1].GetPublicId(), credential.ApplicationPurpose),
				})),
			removeCredentialSources: []string{
				cls[1].GetPublicId(), creds[0].GetPublicId(),
			},
			resultCredentialSourceIds: []string{
				cls[0].GetPublicId(), creds[1].GetPublicId(),
			},
		},
		{
			name: "Remove all sources from target",
			tar: tcp.TestTarget(ctx, t, conn, proj.GetPublicId(), "remove all",
				target.WithCredentialLibraries([]*target.CredentialLibrary{
					target.TestNewCredentialLibrary("", cls[0].GetPublicId(), credential.ApplicationPurpose),
					target.TestNewCredentialLibrary("", cls[1].GetPublicId(), credential.ApplicationPurpose),
				}),
				target.WithStaticCredentials([]*target.StaticCredential{
					target.TestNewStaticCredential("", creds[0].GetPublicId(), credential.ApplicationPurpose),
					target.TestNewStaticCredential("", creds[1].GetPublicId(), credential.ApplicationPurpose),
				})),
			removeCredentialSources: []string{
				cls[0].GetPublicId(), cls[1].GetPublicId(),
				creds[0].GetPublicId(), creds[1].GetPublicId(),
			},
			resultCredentialSourceIds: []string{},
		},
	}

	for _, tc := range removeCases {
		t.Run(tc.name, func(t *testing.T) {
			req := &pbs.RemoveTargetCredentialSourcesRequest{
				Id:                             tc.tar.GetPublicId(),
				Version:                        tc.tar.GetVersion(),
				ApplicationCredentialSourceIds: tc.removeCredentialSources,
			}

			got, err := s.RemoveTargetCredentialSources(auth.DisabledAuthTestContext(iamRepoFn, proj.GetPublicId()), req)
			if tc.wantErr {
				assert.Error(t, err)
				return
			}
			require.NoError(t, err, "Got error: %v", s)

			assert.ElementsMatch(t, tc.resultCredentialSourceIds, got.GetItem().GetApplicationCredentialSourceIds())
			assert.Equal(t, len(tc.resultCredentialSourceIds), len(got.GetItem().GetApplicationCredentialSources()))
		})
	}

	tar := tcp.TestTarget(ctx, t, conn, proj.GetPublicId(), "testing")

	failCases := []struct {
		name string
		req  *pbs.RemoveTargetCredentialSourcesRequest
		err  error
	}{
		{
			name: "Bad version",
			req: &pbs.RemoveTargetCredentialSourcesRequest{
				Id:      tar.GetPublicId(),
				Version: tar.GetVersion() + 3,
				ApplicationCredentialSourceIds: []string{
					cls[0].GetPublicId(),
				},
			},
			err: handlers.ApiErrorWithCode(codes.Internal),
		},
		{
			name: "Bad target Id",
			req: &pbs.RemoveTargetCredentialSourcesRequest{
				Id:      "bad id",
				Version: tar.GetVersion(),
				ApplicationCredentialSourceIds: []string{
					cls[0].GetPublicId(),
				},
			},
			err: handlers.ApiErrorWithCode(codes.InvalidArgument),
		},
		{
			name: "Empty sources",
			req: &pbs.RemoveTargetCredentialSourcesRequest{
				Id:                             tar.GetPublicId(),
				Version:                        tar.GetVersion(),
				ApplicationCredentialSourceIds: []string{},
			},
			err: handlers.ApiErrorWithCode(codes.InvalidArgument),
		},
		{
			name: "Invalid source ids",
			req: &pbs.RemoveTargetCredentialSourcesRequest{
				Id:      tar.GetPublicId(),
				Version: tar.GetVersion(),
				ApplicationCredentialSourceIds: []string{
					"invalid",
				},
			},
			err: handlers.ApiErrorWithCode(codes.InvalidArgument),
		},
	}
	for _, tc := range failCases {
		t.Run(tc.name, func(t *testing.T) {
			assert, require := assert.New(t), require.New(t)
			_, gErr := s.RemoveTargetCredentialSources(auth.DisabledAuthTestContext(iamRepoFn, proj.GetPublicId()), tc.req)
			if tc.err != nil {
				require.Error(gErr)
				assert.True(errors.Is(gErr, tc.err), "RemoveTargetCredentialSources(%+v) got error %v, wanted %v", tc.req, gErr, tc.err)
			}
		})
	}
}

func TestAuthorizeSession(t *testing.T) {
	ctx := context.Background()
	conn, _ := db.TestSetup(t, "postgres")
	rw := db.New(conn)
	wrapper := db.TestWrapper(t)
	kms := kms.TestKms(t, conn, wrapper)

	sche := scheduler.TestScheduler(t, conn, wrapper)
	err := vault.RegisterJobs(context.Background(), sche, rw, rw, kms)
	require.NoError(t, err)

	repoFn := func() (*target.Repository, error) {
		return target.NewRepository(rw, rw, kms)
	}
	iamRepo := iam.TestRepo(t, conn, wrapper)
	iamRepoFn := func() (*iam.Repository, error) {
		return iamRepo, nil
	}
	serversRepoFn := func() (*servers.Repository, error) {
		return servers.NewRepository(rw, rw, kms)
	}
	sessionRepoFn := func() (*session.Repository, error) {
		return session.NewRepository(rw, rw, kms)
	}
	connectionRepoFn := func() (*session.ConnectionRepository, error) {
		return session.NewConnectionRepository(ctx, rw, rw, kms)
	}
	staticRepo, err := static.NewRepository(rw, rw, kms)
	require.NoError(t, err)
	staticHostRepoFn := func() (*static.Repository, error) {
		return staticRepo, nil
	}
	vaultCredRepoFn := func() (*vault.Repository, error) {
		return vault.NewRepository(rw, rw, kms, sche)
	}
	staticCredRepoFn := func() (*credstatic.Repository, error) {
		return credstatic.NewRepository(ctx, rw, rw, kms)
	}
	atRepoFn := func() (*authtoken.Repository, error) {
		return authtoken.NewRepository(rw, rw, kms)
	}

	plg := host.TestPlugin(t, conn, "test")
	plgm := map[string]plgpb.HostPluginServiceClient{
		plg.GetPublicId(): plugin.NewWrappingPluginClient(plugin.TestPluginServer{
			ListHostsFn: func(_ context.Context, req *plgpb.ListHostsRequest) (*plgpb.ListHostsResponse, error) {
				var setIds []string
				for _, set := range req.GetSets() {
					setIds = append(setIds, set.GetId())
				}
				return &plgpb.ListHostsResponse{Hosts: []*plgpb.ListHostsResponseHost{
					{
						SetIds:      setIds,
						ExternalId:  "test",
						IpAddresses: []string{"10.0.0.1", "192.168.0.1"},
						DnsNames:    []string{"example.com"},
					},
					{
						SetIds:      setIds,
						ExternalId:  "test2",
						IpAddresses: []string{"10.1.1.1", "192.168.1.1"},
						DnsNames:    []string{"another-example.com"},
					},
				}}, nil
			},
		}),
	}
	pluginHostRepoFn := func() (*plugin.Repository, error) {
		return plugin.NewRepository(rw, rw, kms, sche, plgm)
	}

	org, proj := iam.TestScopes(t, iamRepo)
	at := authtoken.TestAuthToken(t, conn, kms, org.GetPublicId())
	ctx = auth.NewVerifierContext(requests.NewRequestContext(ctx),
		iamRepoFn,
		atRepoFn,
		serversRepoFn,
		kms,
		&authpb.RequestInfo{
			Token:       at.GetToken(),
			TokenFormat: uint32(auth.AuthTokenTypeBearer),
			PublicId:    at.GetPublicId(),
		})

<<<<<<< HEAD
	store := vault.TestCredentialStores(t, conn, wrapper, proj.GetPublicId(), 1)[0]
	cls := vault.TestCredentialLibraries(t, conn, wrapper, store.GetPublicId(), 2)

	ctx := context.Background()
	addCases := []struct {
		name            string
		tar             target.Target
		addSources      []string
		resultSourceIds []string
	}{
		{
			name:            "Add source on empty target",
			tar:             tcp.TestTarget(ctx, t, conn, proj.GetPublicId(), "empty for sources"),
			addSources:      []string{cls[1].GetPublicId()},
			resultSourceIds: []string{cls[1].GetPublicId()},
		},
		{
			name:            "Add source on populated target",
			tar:             tcp.TestTarget(ctx, t, conn, proj.GetPublicId(), "populated for sources", target.WithCredentialLibraries([]*target.CredentialLibrary{target.TestNewCredentialLibrary("", cls[0].GetPublicId(), credential.ApplicationPurpose)})),
			addSources:      []string{cls[1].GetPublicId()},
			resultSourceIds: []string{cls[0].GetPublicId(), cls[1].GetPublicId()},
		},
		{
			name:            "Add duplicated sources on populated target",
			tar:             tcp.TestTarget(ctx, t, conn, proj.GetPublicId(), "duplicated for sources", target.WithCredentialLibraries([]*target.CredentialLibrary{target.TestNewCredentialLibrary("", cls[0].GetPublicId(), credential.ApplicationPurpose)})),
			addSources:      []string{cls[1].GetPublicId(), cls[1].GetPublicId()},
			resultSourceIds: []string{cls[0].GetPublicId(), cls[1].GetPublicId()},
		},
	}

	for _, tc := range addCases {
		t.Run(tc.name, func(t *testing.T) {
			req := &pbs.AddTargetCredentialSourcesRequest{
				Id:                             tc.tar.GetPublicId(),
				Version:                        tc.tar.GetVersion(),
				ApplicationCredentialSourceIds: tc.addSources,
			}

			got, err := s.AddTargetCredentialSources(auth.DisabledAuthTestContext(iamRepoFn, proj.GetPublicId()), req)
			require.NoError(t, err, "Got error: %v", s)

			assert.ElementsMatch(t, tc.resultSourceIds, got.GetItem().GetApplicationCredentialSourceIds())

			assert.Equal(t, len(tc.resultSourceIds), len(got.GetItem().GetApplicationCredentialSources()))

			wantTemplate := &pb.CredentialSource{
				CredentialStoreId: store.GetPublicId(),
			}
			for _, cl := range got.GetItem().GetApplicationCredentialSources() {
				cl.Id = ""
				assert.Empty(t, cmp.Diff(wantTemplate, cl, protocmp.Transform()))
			}
		})
	}

	tar := tcp.TestTarget(ctx, t, conn, proj.GetPublicId(), "test")

	failCases := []struct {
		name string
		req  *pbs.AddTargetCredentialSourcesRequest
		err  error
	}{
		{
			name: "Bad target id",
			req: &pbs.AddTargetCredentialSourcesRequest{
				Id:      "bad id",
				Version: tar.GetVersion(),
				ApplicationCredentialSourceIds: []string{
					cls[0].GetPublicId(),
				},
			},
			err: handlers.ApiErrorWithCode(codes.InvalidArgument),
		},
		{
			name: "Bad version",
			req: &pbs.AddTargetCredentialSourcesRequest{
				Id:      tar.GetPublicId(),
				Version: tar.GetVersion() + 2,
				ApplicationCredentialSourceIds: []string{
					cls[0].GetPublicId(),
				},
			},
			err: handlers.ApiErrorWithCode(codes.Internal),
		},
		{
			name: "Empty source list",
			req: &pbs.AddTargetCredentialSourcesRequest{
				Id:      tar.GetPublicId(),
				Version: tar.GetVersion(),
			},
			err: handlers.ApiErrorWithCode(codes.InvalidArgument),
		},
		{
			name: "Incorrect source id",
			req: &pbs.AddTargetCredentialSourcesRequest{
				Id:                             tar.GetPublicId(),
				Version:                        tar.GetVersion(),
				ApplicationCredentialSourceIds: []string{"incorrect"},
			},
			err: handlers.ApiErrorWithCode(codes.InvalidArgument),
		},
	}
	for _, tc := range failCases {
		t.Run(tc.name, func(t *testing.T) {
			assert, require := assert.New(t), require.New(t)
			_, gErr := s.AddTargetCredentialSources(auth.DisabledAuthTestContext(iamRepoFn, proj.GetPublicId()), tc.req)
			if tc.err != nil {
				require.Error(gErr)
				assert.True(errors.Is(gErr, tc.err), "AddTargetCredentialSources(%+v) got error %v, wanted %v", tc.req, gErr, tc.err)
			}
		})
	}
}

func TestSetTargetCredentialSources(t *testing.T) {
	conn, _ := db.TestSetup(t, "postgres")
	wrapper := db.TestWrapper(t)
	kms := kms.TestKms(t, conn, wrapper)

	iamRepo := iam.TestRepo(t, conn, wrapper)
	iamRepoFn := func() (*iam.Repository, error) {
		return iamRepo, nil
	}

	_, proj := iam.TestScopes(t, iamRepo)

	s, err := testService(t, conn, kms, wrapper)
	require.NoError(t, err, "Error when getting new target service.")

	store := vault.TestCredentialStores(t, conn, wrapper, proj.GetPublicId(), 1)[0]
	cls := vault.TestCredentialLibraries(t, conn, wrapper, store.GetPublicId(), 2)

	resultingTargetSource := func(id string) *pb.CredentialSource {
		return &pb.CredentialSource{
			Id:                id,
			CredentialStoreId: store.GetPublicId(),
		}
	}

	ctx := context.Background()
	setCases := []struct {
		name                      string
		tar                       target.Target
		setCredentialSources      []string
		resultCredentialSourceIds []string
		resultCredentialSources   []*pb.CredentialLibrary
	}{
		{
			name:                      "Set on empty target",
			tar:                       tcp.TestTarget(ctx, t, conn, proj.GetPublicId(), "empty"),
			setCredentialSources:      []string{cls[1].GetPublicId()},
			resultCredentialSourceIds: []string{cls[1].GetPublicId()},
		},
		{
			name:                      "Set on populated target",
			tar:                       tcp.TestTarget(ctx, t, conn, proj.GetPublicId(), "populated", target.WithCredentialLibraries([]*target.CredentialLibrary{target.TestNewCredentialLibrary("", cls[0].GetPublicId(), credential.ApplicationPurpose)})),
			setCredentialSources:      []string{cls[1].GetPublicId()},
			resultCredentialSourceIds: []string{cls[1].GetPublicId()},
		},
		{
			name:                      "Set duplicate sources on populated target",
			tar:                       tcp.TestTarget(ctx, t, conn, proj.GetPublicId(), "duplicate", target.WithCredentialLibraries([]*target.CredentialLibrary{target.TestNewCredentialLibrary("", cls[0].GetPublicId(), credential.ApplicationPurpose)})),
			setCredentialSources:      []string{cls[1].GetPublicId(), cls[1].GetPublicId()},
			resultCredentialSourceIds: []string{cls[1].GetPublicId()},
		},
		{
			name:                      "Set empty on populated target",
			tar:                       tcp.TestTarget(ctx, t, conn, proj.GetPublicId(), "another populated", target.WithCredentialLibraries([]*target.CredentialLibrary{target.TestNewCredentialLibrary("", cls[0].GetPublicId(), credential.ApplicationPurpose)})),
			setCredentialSources:      []string{},
			resultCredentialSourceIds: nil,
		},
	}
	for _, tc := range setCases {
		t.Run(tc.name, func(t *testing.T) {
			req := &pbs.SetTargetCredentialSourcesRequest{
				Id:                             tc.tar.GetPublicId(),
				Version:                        tc.tar.GetVersion(),
				ApplicationCredentialSourceIds: tc.setCredentialSources,
			}

			got, err := s.SetTargetCredentialSources(auth.DisabledAuthTestContext(iamRepoFn, proj.GetPublicId()), req)
			require.NoError(t, err, "Got error: %v", s)
			assert.ElementsMatch(t, tc.resultCredentialSourceIds, got.GetItem().GetApplicationCredentialSourceIds())

			if len(tc.resultCredentialSources) != 0 {
				sort.Slice(tc.resultCredentialSources, func(i, j int) bool {
					return tc.resultCredentialSources[i].GetId() < tc.resultCredentialSources[j].GetId()
				})
				sort.Slice(got.GetItem().ApplicationCredentialSourceIds, func(i, j int) bool {
					return got.GetItem().ApplicationCredentialSourceIds[i] < got.GetItem().ApplicationCredentialSourceIds[j]
				})
				assert.Empty(t, cmp.Diff(tc.resultCredentialSources, got.GetItem().GetApplicationCredentialSourceIds(), protocmp.Transform()))
			} else {
				assert.Equal(t, len(tc.resultCredentialSourceIds), len(got.GetItem().GetApplicationCredentialSourceIds()))
				for _, cl := range got.GetItem().GetApplicationCredentialSources() {
					assert.Empty(t, cmp.Diff(resultingTargetSource(cl.GetId()), cl, protocmp.Transform()))
				}
			}
		})
	}

	tar := tcp.TestTarget(ctx, t, conn, proj.GetPublicId(), "test name")

	failCases := []struct {
		name string
		req  *pbs.SetTargetCredentialSourcesRequest
		err  error
	}{
		{
			name: "Bad target Id",
			req: &pbs.SetTargetCredentialSourcesRequest{
				Id:                             "bad id",
				Version:                        tar.GetVersion(),
				ApplicationCredentialSourceIds: []string{cls[0].GetPublicId()},
			},
			err: handlers.ApiErrorWithCode(codes.InvalidArgument),
		},
		{
			name: "Bad version",
			req: &pbs.SetTargetCredentialSourcesRequest{
				Id:                             tar.GetPublicId(),
				Version:                        tar.GetVersion() + 3,
				ApplicationCredentialSourceIds: []string{cls[0].GetPublicId()},
			},
			err: handlers.ApiErrorWithCode(codes.Internal),
		},
		{
			name: "Bad source id",
			req: &pbs.SetTargetCredentialSourcesRequest{
				Id:                             tar.GetPublicId(),
				Version:                        tar.GetVersion(),
				ApplicationCredentialSourceIds: []string{"invalid"},
			},
			err: handlers.ApiErrorWithCode(codes.InvalidArgument),
		},
	}
	for _, tc := range failCases {
		t.Run(tc.name, func(t *testing.T) {
			assert, require := assert.New(t), require.New(t)
			_, gErr := s.SetTargetCredentialSources(auth.DisabledAuthTestContext(iamRepoFn, proj.GetPublicId()), tc.req)
			if tc.err != nil {
				require.Error(gErr)
				assert.True(errors.Is(gErr, tc.err), "SetTargetCredentialSources(%+v) got error %v, wanted %v", tc.req, gErr, tc.err)
			}
		})
	}
}

func TestRemoveTargetCredentialSources(t *testing.T) {
	conn, _ := db.TestSetup(t, "postgres")
	wrapper := db.TestWrapper(t)
	kms := kms.TestKms(t, conn, wrapper)

	iamRepo := iam.TestRepo(t, conn, wrapper)
	iamRepoFn := func() (*iam.Repository, error) {
		return iamRepo, nil
	}

	_, proj := iam.TestScopes(t, iamRepo)

	s, err := testService(t, conn, kms, wrapper)
	require.NoError(t, err, "Error when getting new target service.")

	store := vault.TestCredentialStores(t, conn, wrapper, proj.GetPublicId(), 1)[0]
	cls := vault.TestCredentialLibraries(t, conn, wrapper, store.GetPublicId(), 2)

	ctx := context.Background()
	removeCases := []struct {
		name                      string
		tar                       target.Target
		removeCredentialSources   []string
		resultCredentialSourceIds []string
		wantErr                   bool
	}{
		{
			name:                    "Remove from empty",
			tar:                     tcp.TestTarget(ctx, t, conn, proj.GetPublicId(), "empty"),
			removeCredentialSources: []string{cls[1].GetPublicId()},
			wantErr:                 true,
		},
		{
			name:                      "Remove 1 of 2 sources",
			tar:                       tcp.TestTarget(ctx, t, conn, proj.GetPublicId(), "remove partial", target.WithCredentialLibraries([]*target.CredentialLibrary{target.TestNewCredentialLibrary("", cls[0].GetPublicId(), credential.ApplicationPurpose), target.TestNewCredentialLibrary("", cls[1].GetPublicId(), credential.ApplicationPurpose)})),
			removeCredentialSources:   []string{cls[1].GetPublicId()},
			resultCredentialSourceIds: []string{cls[0].GetPublicId()},
		},
		{
			name: "Remove 1 duplicate set of 2 sources",
			tar:  tcp.TestTarget(ctx, t, conn, proj.GetPublicId(), "remove duplicate", target.WithCredentialLibraries([]*target.CredentialLibrary{target.TestNewCredentialLibrary("", cls[0].GetPublicId(), credential.ApplicationPurpose), target.TestNewCredentialLibrary("", cls[1].GetPublicId(), credential.ApplicationPurpose)})),
			removeCredentialSources: []string{
				cls[1].GetPublicId(), cls[1].GetPublicId(),
			},
			resultCredentialSourceIds: []string{cls[0].GetPublicId()},
		},
		{
			name: "Remove all sources from target",
			tar:  tcp.TestTarget(ctx, t, conn, proj.GetPublicId(), "remove all", target.WithCredentialLibraries([]*target.CredentialLibrary{target.TestNewCredentialLibrary("", cls[0].GetPublicId(), credential.ApplicationPurpose), target.TestNewCredentialLibrary("", cls[1].GetPublicId(), credential.ApplicationPurpose)})),
			removeCredentialSources: []string{
				cls[0].GetPublicId(), cls[1].GetPublicId(),
			},
			resultCredentialSourceIds: []string{},
		},
	}

	for _, tc := range removeCases {
		t.Run(tc.name, func(t *testing.T) {
			req := &pbs.RemoveTargetCredentialSourcesRequest{
				Id:                             tc.tar.GetPublicId(),
				Version:                        tc.tar.GetVersion(),
				ApplicationCredentialSourceIds: tc.removeCredentialSources,
			}

			got, err := s.RemoveTargetCredentialSources(auth.DisabledAuthTestContext(iamRepoFn, proj.GetPublicId()), req)
			if tc.wantErr {
				assert.Error(t, err)
				return
			}
			require.NoError(t, err, "Got error: %v", s)

			assert.ElementsMatch(t, tc.resultCredentialSourceIds, got.GetItem().GetApplicationCredentialSourceIds())
		})
	}

	tar := tcp.TestTarget(ctx, t, conn, proj.GetPublicId(), "testing")

	failCases := []struct {
		name string
		req  *pbs.RemoveTargetCredentialSourcesRequest
		err  error
	}{
		{
			name: "Bad version",
			req: &pbs.RemoveTargetCredentialSourcesRequest{
				Id:      tar.GetPublicId(),
				Version: tar.GetVersion() + 3,
				ApplicationCredentialSourceIds: []string{
					cls[0].GetPublicId(),
				},
			},
			err: handlers.ApiErrorWithCode(codes.Internal),
		},
		{
			name: "Bad target Id",
			req: &pbs.RemoveTargetCredentialSourcesRequest{
				Id:      "bad id",
				Version: tar.GetVersion(),
				ApplicationCredentialSourceIds: []string{
					cls[0].GetPublicId(),
				},
			},
			err: handlers.ApiErrorWithCode(codes.InvalidArgument),
		},
		{
			name: "Empty sources",
			req: &pbs.RemoveTargetCredentialSourcesRequest{
				Id:                             tar.GetPublicId(),
				Version:                        tar.GetVersion(),
				ApplicationCredentialSourceIds: []string{},
			},
			err: handlers.ApiErrorWithCode(codes.InvalidArgument),
		},
		{
			name: "Invalid source ids",
			req: &pbs.RemoveTargetCredentialSourcesRequest{
				Id:      tar.GetPublicId(),
				Version: tar.GetVersion(),
				ApplicationCredentialSourceIds: []string{
					"invalid",
				},
			},
			err: handlers.ApiErrorWithCode(codes.InvalidArgument),
		},
	}
	for _, tc := range failCases {
		t.Run(tc.name, func(t *testing.T) {
			assert, require := assert.New(t), require.New(t)
			_, gErr := s.RemoveTargetCredentialSources(auth.DisabledAuthTestContext(iamRepoFn, proj.GetPublicId()), tc.req)
			if tc.err != nil {
				require.Error(gErr)
				assert.True(errors.Is(gErr, tc.err), "RemoveTargetCredentialSources(%+v) got error %v, wanted %v", tc.req, gErr, tc.err)
			}
		})
	}
}

func TestAuthorizeSession(t *testing.T) {
	ctx := context.Background()
	conn, _ := db.TestSetup(t, "postgres")
	rw := db.New(conn)
	wrapper := db.TestWrapper(t)
	kms := kms.TestKms(t, conn, wrapper)

	sche := scheduler.TestScheduler(t, conn, wrapper)
	err := vault.RegisterJobs(context.Background(), sche, rw, rw, kms)
	require.NoError(t, err)

	repoFn := func() (*target.Repository, error) {
		return target.NewRepository(rw, rw, kms)
	}
	iamRepo := iam.TestRepo(t, conn, wrapper)
	iamRepoFn := func() (*iam.Repository, error) {
		return iamRepo, nil
	}
	serversRepoFn := func() (*servers.Repository, error) {
		return servers.NewRepository(rw, rw, kms)
	}
	sessionRepoFn := func() (*session.Repository, error) {
		return session.NewRepository(rw, rw, kms)
	}
	staticHostRepoFn := func() (*static.Repository, error) {
		return static.NewRepository(rw, rw, kms)
	}
	credentialRepoFn := func() (*vault.Repository, error) {
		return vault.NewRepository(rw, rw, kms, sche)
	}
	atRepoFn := func() (*authtoken.Repository, error) {
		return authtoken.NewRepository(rw, rw, kms)
	}

	plg := host.TestPlugin(t, conn, "test")
	plgm := map[string]plgpb.HostPluginServiceClient{
		plg.GetPublicId(): plugin.NewWrappingPluginClient(plugin.TestPluginServer{
			ListHostsFn: func(_ context.Context, req *plgpb.ListHostsRequest) (*plgpb.ListHostsResponse, error) {
				var setIds []string
				for _, set := range req.GetSets() {
					setIds = append(setIds, set.GetId())
				}
				return &plgpb.ListHostsResponse{Hosts: []*plgpb.ListHostsResponseHost{
					{
						SetIds:      setIds,
						ExternalId:  "test",
						IpAddresses: []string{"10.0.0.1", "192.168.0.1"},
						DnsNames:    []string{"example.com"},
					},
					{
						SetIds:      setIds,
						ExternalId:  "test2",
						IpAddresses: []string{"10.1.1.1", "192.168.1.1"},
						DnsNames:    []string{"another-example.com"},
					},
				}}, nil
			},
		}),
	}
	pluginHostRepoFn := func() (*plugin.Repository, error) {
		return plugin.NewRepository(rw, rw, kms, sche, plgm)
	}

	org, proj := iam.TestScopes(t, iamRepo)
	at := authtoken.TestAuthToken(t, conn, kms, org.GetPublicId())
	ctx = auth.NewVerifierContext(requests.NewRequestContext(ctx),
		iamRepoFn,
		atRepoFn,
		serversRepoFn,
		kms,
		&authpb.RequestInfo{
			Token:       at.GetToken(),
			TokenFormat: uint32(auth.AuthTokenTypeBearer),
			PublicId:    at.GetPublicId(),
		})

	r := iam.TestRole(t, conn, proj.GetPublicId())
	_ = iam.TestUserRole(t, conn, r.GetPublicId(), at.GetIamUserId())
	_ = iam.TestRoleGrant(t, conn, r.GetPublicId(), "id=*;type=*;actions=*")

	s, err := targets.NewService(ctx, kms, repoFn, iamRepoFn, serversRepoFn, sessionRepoFn, pluginHostRepoFn, staticHostRepoFn, credentialRepoFn)
	require.NoError(t, err)
=======
	r := iam.TestRole(t, conn, proj.GetPublicId())
	_ = iam.TestUserRole(t, conn, r.GetPublicId(), at.GetIamUserId())
	_ = iam.TestRoleGrant(t, conn, r.GetPublicId(), "id=*;type=*;actions=*")
>>>>>>> d06ac0d3

	hc := static.TestCatalogs(t, conn, proj.GetPublicId(), 1)[0]
	h := static.TestHosts(t, conn, hc.GetPublicId(), 1)[0]
	shs := static.TestSets(t, conn, hc.GetPublicId(), 1)[0]
	_ = static.TestSetMembers(t, conn, shs.GetPublicId(), []*static.Host{h})

	hcWithPort := static.TestCatalogs(t, conn, proj.GetPublicId(), 1)[0]
	hWithPort := static.TestHosts(t, conn, hcWithPort.GetPublicId(), 1)[0]
	shsWithPort := static.TestSets(t, conn, hcWithPort.GetPublicId(), 1)[0]
	_ = static.TestSetMembers(t, conn, shsWithPort.GetPublicId(), []*static.Host{hWithPort})
	hWithPort.Address = fmt.Sprintf("%s:54321", hWithPort.GetAddress())
	hWithPort, _, err = staticRepo.UpdateHost(ctx, hcWithPort.GetScopeId(), hWithPort, hWithPort.GetVersion(), []string{"address"})
	require.NoError(t, err)

	phc := plugin.TestCatalog(t, conn, proj.GetPublicId(), plg.GetPublicId())
	phs := plugin.TestSet(t, conn, kms, sche, phc, plgm, plugin.WithPreferredEndpoints([]string{"cidr:10.0.0.0/24"}))

	// Sync the boundary db from the plugins
	plugin.TestRunSetSync(t, conn, kms, plgm)

	v := vault.NewTestVaultServer(t)
	v.MountPKI(t)
	sec, tok := v.CreateToken(t, vault.WithPolicies([]string{"default", "boundary-controller", "pki"}))

	vaultStore := vault.TestCredentialStore(t, conn, wrapper, proj.GetPublicId(), v.Addr, tok, sec.Auth.Accessor)
	credService, err := credentiallibraries.NewService(vaultCredRepoFn, iamRepoFn)
	require.NoError(t, err)
	clsResp, err := credService.CreateCredentialLibrary(ctx, &pbs.CreateCredentialLibraryRequest{Item: &credlibpb.CredentialLibrary{
		CredentialStoreId: vaultStore.GetPublicId(),
		Name:              wrapperspb.String("Library Name"),
		Description:       wrapperspb.String("Library Description"),
		Attrs: &credlibpb.CredentialLibrary_VaultCredentialLibraryAttributes{
			VaultCredentialLibraryAttributes: &credlibpb.VaultCredentialLibraryAttributes{
				Path: &wrapperspb.StringValue{
					Value: path.Join("pki", "issue", "boundary"),
				},
				HttpMethod: &wrapperspb.StringValue{
					Value: "POST",
				},
				HttpRequestBody: &wrapperspb.StringValue{
					Value: `{"common_name":"boundary.com"}`,
				},
			},
		},
	}})
	require.NoError(t, err)

	const defaultPort = 2
	cases := []struct {
		name           string
		hostSourceId   string
		credSourceId   string
		wantedHostId   string
		wantedEndpoint string
	}{
		{
			name:           "static host",
			hostSourceId:   shs.GetPublicId(),
			credSourceId:   clsResp.GetItem().GetId(),
			wantedHostId:   h.GetPublicId(),
			wantedEndpoint: fmt.Sprintf("%s:%d", h.GetAddress(), defaultPort),
		},
		{
			name:           "static host with port defined",
			hostSourceId:   shsWithPort.GetPublicId(),
			credSourceId:   clsResp.GetItem().GetId(),
			wantedHostId:   hWithPort.GetPublicId(),
			wantedEndpoint: hWithPort.GetAddress(),
		},
		{
			name:           "plugin host",
			hostSourceId:   phs.GetPublicId(),
			credSourceId:   clsResp.GetItem().GetId(),
			wantedHostId:   "?",
			wantedEndpoint: fmt.Sprintf("10.0.0.1:%d", defaultPort),
		},
	}

	s, err := targets.NewService(ctx, kms, repoFn, iamRepoFn, serversRepoFn, sessionRepoFn, pluginHostRepoFn, staticHostRepoFn, vaultCredRepoFn, staticCredRepoFn)
	require.NoError(t, err)
	for _, tc := range cases {
		t.Run(tc.name, func(t *testing.T) {
			tar := tcp.TestTarget(ctx, t, conn, proj.GetPublicId(), tc.name, target.WithDefaultPort(defaultPort))
			apiTar, err := s.AddTargetHostSources(ctx, &pbs.AddTargetHostSourcesRequest{
				Id:            tar.GetPublicId(),
				Version:       tar.GetVersion(),
				HostSourceIds: []string{tc.hostSourceId},
			})
			require.NoError(t, err)
			_, err = s.AddTargetCredentialSources(ctx,
				&pbs.AddTargetCredentialSourcesRequest{
					Id:                             tar.GetPublicId(),
					ApplicationCredentialSourceIds: []string{clsResp.GetItem().GetId()},
					Version:                        apiTar.GetItem().GetVersion(),
				})
			require.NoError(t, err)

			// Tell our DB that there is a worker ready to serve the data
			servers.TestKmsWorker(t, conn, wrapper)

			asRes1, err := s.AuthorizeSession(ctx, &pbs.AuthorizeSessionRequest{
				Id: tar.GetPublicId(),
			})
			require.NoError(t, err)
			asRes2, err := s.AuthorizeSession(ctx, &pbs.AuthorizeSessionRequest{
				Id: tar.GetPublicId(),
			})
			require.NoError(t, err)
			assert.NotEmpty(t, cmp.Diff(asRes1.GetItem().GetCredentials(), asRes2.GetItem().GetCredentials(), protocmp.Transform()),
				"the credentials aren't unique per request authorized session")

			_, err = s.AuthorizeSession(ctx, &pbs.AuthorizeSessionRequest{
				Id:     tar.GetPublicId(),
				HostId: asRes2.GetItem().GetHostId(),
			})
			require.NoError(t, err, "session must authorize with explicit host ID")

			wantedHostId := tc.wantedHostId
			if tc.wantedHostId == "?" {
				wantedHostId = asRes2.GetItem().GetHostId()
			}

			want := &pb.SessionAuthorization{
				Scope: &scopes.ScopeInfo{
					Id:            proj.GetPublicId(),
					Type:          proj.GetType(),
					Name:          proj.GetName(),
					Description:   proj.GetDescription(),
					ParentScopeId: proj.GetParentId(),
				},
				TargetId:  tar.GetPublicId(),
				UserId:    at.GetIamUserId(),
				HostSetId: tc.hostSourceId,
				HostId:    wantedHostId,
				Type:      "tcp",
				Endpoint:  fmt.Sprintf("tcp://%s", tc.wantedEndpoint),
				Credentials: []*pb.SessionCredential{{
					CredentialSource: &pb.CredentialSource{
						Id:                clsResp.GetItem().GetId(),
						Name:              clsResp.GetItem().GetName().GetValue(),
						Description:       clsResp.GetItem().GetDescription().GetValue(),
						CredentialStoreId: vaultStore.GetPublicId(),
						Type:              vault.Subtype.String(),
					},
				}},
				// TODO: validate the contents of the authorization token is what is expected
			}
			wantSecret := map[string]interface{}{
				"certificate":      "-----BEGIN CERTIFICATE-----\n",
				"issuing_ca":       "-----BEGIN CERTIFICATE-----\n",
				"private_key":      "-----BEGIN RSA PRIVATE KEY-----\n",
				"private_key_type": "rsa",
			}
			got := asRes1.GetItem()

			require.Len(t, got.GetCredentials(), 1)

			gotCred := got.Credentials[0]
			require.NotNil(t, gotCred.Secret)
			assert.NotEmpty(t, gotCred.Secret.Raw)
			dSec := decodeJsonSecret(t, gotCred.Secret.Raw)
			require.NoError(t, err)
			require.Equal(t, dSec, gotCred.Secret.Decoded.AsMap())
			for k, v := range wantSecret {
				gotV, ok := dSec[k]
				require.True(t, ok)
				assert.Truef(t, strings.HasPrefix(gotV.(string), v.(string)), "%q:%q doesn't have prefix %q", k, gotV, v)
			}
			gotCred.Secret = nil

			got.AuthorizationToken, got.SessionId, got.CreatedTime = "", "", nil
			assert.Empty(t, cmp.Diff(got, want, protocmp.Transform()))
		})
	}
}

func TestAuthorizeSessionTypedCredentials(t *testing.T) {
	ctx := context.Background()
	conn, _ := db.TestSetup(t, "postgres")
	rw := db.New(conn)
	wrapper := db.TestWrapper(t)
	kms := kms.TestKms(t, conn, wrapper)

	sche := scheduler.TestScheduler(t, conn, wrapper)
	err := vault.RegisterJobs(context.Background(), sche, rw, rw, kms)
	require.NoError(t, err)

	repoFn := func() (*target.Repository, error) {
		return target.NewRepository(rw, rw, kms)
	}
	iamRepo := iam.TestRepo(t, conn, wrapper)
	iamRepoFn := func() (*iam.Repository, error) {
		return iamRepo, nil
	}
	serversRepoFn := func() (*servers.Repository, error) {
		return servers.NewRepository(rw, rw, kms)
	}
	sessionRepoFn := func() (*session.Repository, error) {
		return session.NewRepository(rw, rw, kms)
	}
	staticHostRepoFn := func() (*static.Repository, error) {
		return static.NewRepository(rw, rw, kms)
	}
	vaultCredRepoFn := func() (*vault.Repository, error) {
		return vault.NewRepository(rw, rw, kms, sche)
	}
	staticCredRepoFn := func() (*credstatic.Repository, error) {
		return credstatic.NewRepository(ctx, rw, rw, kms)
	}
	atRepoFn := func() (*authtoken.Repository, error) {
		return authtoken.NewRepository(rw, rw, kms)
	}
	pluginHostRepoFn := func() (*plugin.Repository, error) {
		return plugin.NewRepository(rw, rw, kms, sche, map[string]plgpb.HostPluginServiceClient{})
	}

	org, proj := iam.TestScopes(t, iamRepo)
	at := authtoken.TestAuthToken(t, conn, kms, org.GetPublicId())
	ctx = auth.NewVerifierContext(requests.NewRequestContext(ctx),
		iamRepoFn,
		atRepoFn,
		serversRepoFn,
		kms,
		&authpb.RequestInfo{
			Token:       at.GetToken(),
			TokenFormat: uint32(auth.AuthTokenTypeBearer),
			PublicId:    at.GetPublicId(),
		})

	r := iam.TestRole(t, conn, proj.GetPublicId())
	_ = iam.TestUserRole(t, conn, r.GetPublicId(), at.GetIamUserId())
	_ = iam.TestRoleGrant(t, conn, r.GetPublicId(), "id=*;type=*;actions=*")

	s, err := targets.NewService(ctx, kms, repoFn, iamRepoFn, serversRepoFn, sessionRepoFn, pluginHostRepoFn, staticHostRepoFn, vaultCredRepoFn, staticCredRepoFn)
	require.NoError(t, err)

	hc := static.TestCatalogs(t, conn, proj.GetPublicId(), 1)[0]
	h := static.TestHosts(t, conn, hc.GetPublicId(), 1)[0]
	shs := static.TestSets(t, conn, hc.GetPublicId(), 1)[0]
	_ = static.TestSetMembers(t, conn, shs.GetPublicId(), []*static.Host{h})

	v := vault.NewTestVaultServer(t)
	v.AddKVPolicy(t)
	sec, tok := v.CreateToken(t, vault.WithPolicies([]string{"default", "boundary-controller", "secret"}))

	vaultStore := vault.TestCredentialStore(t, conn, wrapper, proj.GetPublicId(), v.Addr, tok, sec.Auth.Accessor)
	credLibService, err := credentiallibraries.NewService(vaultCredRepoFn, iamRepoFn)
	require.NoError(t, err)

	// Create secret in vault with default username and password fields
	defaultUserPass := v.CreateKVSecret(t, "default-userpass", []byte(`{"data": {"username": "my-user", "password": "my-pass"}}`))
	require.NotNil(t, defaultUserPass)

	clsRespUserPassword, err := credLibService.CreateCredentialLibrary(ctx, &pbs.CreateCredentialLibraryRequest{Item: &credlibpb.CredentialLibrary{
		CredentialStoreId: vaultStore.GetPublicId(),
		Name:              wrapperspb.String("Userpassword Library"),
		Description:       wrapperspb.String("Userpassword Library Description"),
		Attrs: &credlibpb.CredentialLibrary_VaultCredentialLibraryAttributes{
			VaultCredentialLibraryAttributes: &credlibpb.VaultCredentialLibraryAttributes{
				Path:       wrapperspb.String(path.Join("secret", "data", "default-userpass")),
				HttpMethod: wrapperspb.String("GET"),
			},
		},
		CredentialType: "username_password",
	}})
	require.NoError(t, err)

	clsRespUnspecified, err := credLibService.CreateCredentialLibrary(ctx, &pbs.CreateCredentialLibraryRequest{Item: &credlibpb.CredentialLibrary{
		CredentialStoreId: vaultStore.GetPublicId(),
		Name:              wrapperspb.String("Unspecified Library"),
		Description:       wrapperspb.String("Unspecified Library Description"),
		Attrs: &credlibpb.CredentialLibrary_VaultCredentialLibraryAttributes{
			VaultCredentialLibraryAttributes: &credlibpb.VaultCredentialLibraryAttributes{
				Path:       wrapperspb.String(path.Join("secret", "data", "default-userpass")),
				HttpMethod: wrapperspb.String("GET"),
			},
		},
	}})
	require.NoError(t, err)

	// Create secret in vault with non default username and password fields
	nonDefaultUserPass := v.CreateKVSecret(t, "non-default-userpass", []byte(`{"data": {"non-default-user": "my-user", "non-default-pass": "my-pass"}}`))
	require.NotNil(t, nonDefaultUserPass)

	clsRespUserPasswordWithMapping, err := credLibService.CreateCredentialLibrary(ctx, &pbs.CreateCredentialLibraryRequest{Item: &credlibpb.CredentialLibrary{
		CredentialStoreId: vaultStore.GetPublicId(),
		Name:              wrapperspb.String("Userpassword Mapping Library"),
		Description:       wrapperspb.String("Userpassword Mapping Library Description"),
		Attrs: &credlibpb.CredentialLibrary_VaultCredentialLibraryAttributes{
			VaultCredentialLibraryAttributes: &credlibpb.VaultCredentialLibraryAttributes{
				Path:       wrapperspb.String(path.Join("secret", "data", "non-default-userpass")),
				HttpMethod: wrapperspb.String("GET"),
			},
		},
		CredentialType: "username_password",
		CredentialMappingOverrides: &structpb.Struct{Fields: map[string]*structpb.Value{
			"username_attribute": structpb.NewStringValue("non-default-user"),
			"password_attribute": structpb.NewStringValue("non-default-pass"),
		}},
	}})
	require.NoError(t, err)

	staticStore := credstatic.TestCredentialStore(t, conn, wrapper, proj.GetPublicId())
	credService, err := credentials.NewService(staticCredRepoFn, iamRepoFn)
	require.NoError(t, err)
	credResp, err := credService.CreateCredential(ctx, &pbs.CreateCredentialRequest{Item: &credpb.Credential{
		CredentialStoreId: staticStore.GetPublicId(),
		Type:              credstatic.UsernamePasswordSubtype.String(),
		Name:              wrapperspb.String("Cred Name"),
		Description:       wrapperspb.String("Cred Description"),
		Attrs: &credpb.Credential_UsernamePasswordAttributes{
			UsernamePasswordAttributes: &credpb.UsernamePasswordAttributes{
				Username: wrapperspb.String("static-username"),
				Password: wrapperspb.String("static-password"),
			},
		},
	}})
	require.NoError(t, err)
	require.NotNil(t, credResp)

	cases := []struct {
		name           string
		hostSourceId   string
		credSourceId   string
		wantedHostId   string
		wantedEndpoint string
		wantedCred     *pb.SessionCredential
	}{
		{
			name:           "vault-unspecified",
			hostSourceId:   shs.GetPublicId(),
			credSourceId:   clsRespUnspecified.GetItem().GetId(),
			wantedHostId:   h.GetPublicId(),
			wantedEndpoint: h.GetAddress(),
			wantedCred: &pb.SessionCredential{
				CredentialSource: &pb.CredentialSource{
					Id:                clsRespUnspecified.GetItem().GetId(),
					Name:              clsRespUnspecified.GetItem().GetName().GetValue(),
					Description:       clsRespUnspecified.GetItem().GetDescription().GetValue(),
					CredentialStoreId: vaultStore.GetPublicId(),
					Type:              vault.Subtype.String(),
				},
			},
		},
		{
			name:           "vault-userpassword",
			hostSourceId:   shs.GetPublicId(),
			credSourceId:   clsRespUserPassword.GetItem().GetId(),
			wantedHostId:   h.GetPublicId(),
			wantedEndpoint: h.GetAddress(),
			wantedCred: &pb.SessionCredential{
				CredentialSource: &pb.CredentialSource{
					Id:                clsRespUserPassword.GetItem().GetId(),
					Name:              clsRespUserPassword.GetItem().GetName().GetValue(),
					Description:       clsRespUserPassword.GetItem().GetDescription().GetValue(),
					CredentialStoreId: vaultStore.GetPublicId(),
					Type:              vault.Subtype.String(),
					CredentialType:    string(credential.UsernamePasswordType),
				},
				Credential: func() *structpb.Struct {
					data := map[string]interface{}{
						"password": "my-pass",
						"username": "my-user",
					}
					st, err := structpb.NewStruct(data)
					require.NoError(t, err)
					return st
				}(),
			},
		},
		{
			name:           "vault-userpassword-with-mapping",
			hostSourceId:   shs.GetPublicId(),
			credSourceId:   clsRespUserPasswordWithMapping.GetItem().GetId(),
			wantedHostId:   h.GetPublicId(),
			wantedEndpoint: h.GetAddress(),
			wantedCred: &pb.SessionCredential{
				CredentialSource: &pb.CredentialSource{
					Id:                clsRespUserPasswordWithMapping.GetItem().GetId(),
					Name:              clsRespUserPasswordWithMapping.GetItem().GetName().GetValue(),
					Description:       clsRespUserPasswordWithMapping.GetItem().GetDescription().GetValue(),
					CredentialStoreId: vaultStore.GetPublicId(),
					Type:              vault.Subtype.String(),
					CredentialType:    string(credential.UsernamePasswordType),
				},
				Credential: func() *structpb.Struct {
					data := map[string]interface{}{
						"password": "my-pass",
						"username": "my-user",
					}
					st, err := structpb.NewStruct(data)
					require.NoError(t, err)
					return st
				}(),
			},
		},
		{
			name:           "static-userpassword",
			hostSourceId:   shs.GetPublicId(),
			credSourceId:   credResp.GetItem().GetId(),
			wantedHostId:   h.GetPublicId(),
			wantedEndpoint: h.GetAddress(),
			wantedCred: &pb.SessionCredential{
				CredentialSource: &pb.CredentialSource{
					Id:                credResp.GetItem().GetId(),
					Name:              credResp.GetItem().GetName().GetValue(),
					Description:       credResp.GetItem().GetDescription().GetValue(),
					CredentialStoreId: staticStore.GetPublicId(),
					Type:              credstatic.Subtype.String(),
					CredentialType:    string(credential.UsernamePasswordType),
				},
				Credential: func() *structpb.Struct {
					data := map[string]interface{}{
						"password": "static-password",
						"username": "static-username",
					}
					st, err := structpb.NewStruct(data)
					require.NoError(t, err)
					return st
				}(),
			},
		},
	}

	for _, tc := range cases {
		t.Run(tc.name, func(t *testing.T) {
			const defaultPort = 2
			tar := tcp.TestTarget(ctx, t, conn, proj.GetPublicId(), tc.name, target.WithDefaultPort(defaultPort))
			apiTar, err := s.AddTargetHostSources(ctx, &pbs.AddTargetHostSourcesRequest{
				Id:            tar.GetPublicId(),
				Version:       tar.GetVersion(),
				HostSourceIds: []string{tc.hostSourceId},
			})
			require.NoError(t, err)
			_, err = s.AddTargetCredentialSources(ctx,
				&pbs.AddTargetCredentialSourcesRequest{
					Id:                             tar.GetPublicId(),
					ApplicationCredentialSourceIds: []string{tc.credSourceId},
					Version:                        apiTar.GetItem().GetVersion(),
				})
			require.NoError(t, err)

			// Tell our DB that there is a worker ready to serve the data
			servers.TestKmsWorker(t, conn, wrapper)

			asRes, err := s.AuthorizeSession(ctx, &pbs.AuthorizeSessionRequest{
				Id: tar.GetPublicId(),
			})
			require.NoError(t, err)

			want := &pb.SessionAuthorization{
				Scope: &scopes.ScopeInfo{
					Id:            proj.GetPublicId(),
					Type:          proj.GetType(),
					Name:          proj.GetName(),
					Description:   proj.GetDescription(),
					ParentScopeId: proj.GetParentId(),
				},
				TargetId:    tar.GetPublicId(),
				UserId:      at.GetIamUserId(),
				HostSetId:   tc.hostSourceId,
				HostId:      tc.wantedHostId,
				Type:        "tcp",
				Endpoint:    fmt.Sprintf("tcp://%s:%d", tc.wantedEndpoint, defaultPort),
				Credentials: []*pb.SessionCredential{tc.wantedCred},
				// TODO: validate the contents of the authorization token is what is expected
			}
			got := asRes.GetItem()

			require.Len(t, got.GetCredentials(), 1)

			gotCred := got.Credentials[0]
			require.NotNil(t, gotCred.Secret)
			assert.NotEmpty(t, gotCred.Secret.Raw)

			gotCred.Secret = nil
			got.AuthorizationToken, got.SessionId, got.CreatedTime = "", "", nil
			assert.Empty(t, cmp.Diff(got, want, protocmp.Transform()))
		})
	}
}

func TestAuthorizeSession_Errors(t *testing.T) {
	ctx := context.Background()
	conn, _ := db.TestSetup(t, "postgres")
	rw := db.New(conn)
	wrapper := db.TestWrapper(t)
	kms := kms.TestKms(t, conn, wrapper)

	sche := scheduler.TestScheduler(t, conn, wrapper)
	err := vault.RegisterJobs(context.Background(), sche, rw, rw, kms)
	require.NoError(t, err)

	repoFn := func() (*target.Repository, error) {
		return target.NewRepository(rw, rw, kms)
	}
	iamRepo := iam.TestRepo(t, conn, wrapper)
	iamRepoFn := func() (*iam.Repository, error) {
		return iamRepo, nil
	}
	serversRepoFn := func() (*servers.Repository, error) {
		return servers.NewRepository(rw, rw, kms)
	}
	sessionRepoFn := func() (*session.Repository, error) {
		return session.NewRepository(rw, rw, kms)
	}
	connectionRepoFn := func() (*session.ConnectionRepository, error) {
		return session.NewConnectionRepository(ctx, rw, rw, kms)
	}
	staticHostRepoFn := func() (*static.Repository, error) {
		return static.NewRepository(rw, rw, kms)
	}
	pluginHostRepoFn := func() (*plugin.Repository, error) {
		return plugin.NewRepository(rw, rw, kms, sche, map[string]plgpb.HostPluginServiceClient{})
	}
	vaultCredRepoFn := func() (*vault.Repository, error) {
		return vault.NewRepository(rw, rw, kms, sche)
	}
	staticCredRepoFn := func() (*credstatic.Repository, error) {
		return credstatic.NewRepository(ctx, rw, rw, kms)
	}
	atRepoFn := func() (*authtoken.Repository, error) {
		return authtoken.NewRepository(rw, rw, kms)
	}
	org, proj := iam.TestScopes(t, iamRepo)

	s, err := targets.NewService(ctx, kms, repoFn, iamRepoFn, serversRepoFn, sessionRepoFn, pluginHostRepoFn, staticHostRepoFn, vaultCredRepoFn, staticCredRepoFn)
	require.NoError(t, err)

	// Authorized user gets full permissions
	at := authtoken.TestAuthToken(t, conn, kms, org.GetPublicId())
	ctx = auth.NewVerifierContext(requests.NewRequestContext(context.Background()),
		iamRepoFn,
		atRepoFn,
		serversRepoFn,
		kms,
		&authpb.RequestInfo{
			Token:       at.GetToken(),
			TokenFormat: uint32(auth.AuthTokenTypeBearer),
			PublicId:    at.GetPublicId(),
		})
	r := iam.TestRole(t, conn, proj.GetPublicId())
	_ = iam.TestUserRole(t, conn, r.GetPublicId(), at.GetIamUserId())
	_ = iam.TestRoleGrant(t, conn, r.GetPublicId(), "id=*;type=*;actions=*")

	v := vault.NewTestVaultServer(t, vault.WithDockerNetwork(true))
	v.MountDatabase(t)
	sec, tok := v.CreateToken(t, vault.WithPolicies([]string{"default", "database"}))
	store := vault.TestCredentialStore(t, conn, wrapper, proj.GetPublicId(), v.Addr, tok, sec.Auth.Accessor)

	workerExists := func(tar target.Target) (version uint32) {
		workerService := cluster.NewWorkerServiceServer(serversRepoFn, sessionRepoFn, connectionRepoFn, &sync.Map{}, kms)
		_, err := workerService.Status(context.Background(), &spbs.StatusRequest{
			WorkerStatus: &spb.ServerWorkerStatus{
				PublicId: "w_1234567890",
				Name:     "w_1234567890",
				Address:  "localhost:123",
			},
		})
		require.NoError(t, err)
		return tar.GetVersion()
	}

	hostSetNoHostExists := func(tar target.Target) (version uint32) {
		hc := static.TestCatalogs(t, conn, proj.GetPublicId(), 1)[0]
		hs := static.TestSets(t, conn, hc.GetPublicId(), 1)[0]

		tr, err := s.AddTargetHostSources(ctx, &pbs.AddTargetHostSourcesRequest{
			Id:            tar.GetPublicId(),
			Version:       tar.GetVersion(),
			HostSourceIds: []string{hs.GetPublicId()},
		})
		require.NoError(t, err)
		return tr.GetItem().GetVersion()
	}

	hostExists := func(tar target.Target) (version uint32) {
		hc := static.TestCatalogs(t, conn, proj.GetPublicId(), 1)[0]
		h := static.TestHosts(t, conn, hc.GetPublicId(), 1)[0]
		hs := static.TestSets(t, conn, hc.GetPublicId(), 1)[0]
		_ = static.TestSetMembers(t, conn, hs.GetPublicId(), []*static.Host{h})
		apiTar, err := s.AddTargetHostSources(ctx, &pbs.AddTargetHostSourcesRequest{
			Id:            tar.GetPublicId(),
			Version:       tar.GetVersion(),
			HostSourceIds: []string{hs.GetPublicId()},
		})
		require.NoError(t, err)
		h.Address = fmt.Sprintf("%s:54321", h.GetAddress())
		repo, err := staticHostRepoFn()
		require.NoError(t, err)
		h, _, err = repo.UpdateHost(ctx, hc.GetScopeId(), h, h.GetVersion(), []string{"address"})
		require.NoError(t, err)
		return apiTar.GetItem().GetVersion()
	}

	hostWithoutPort := func(tar target.Target) (version uint32) {
		hc := static.TestCatalogs(t, conn, proj.GetPublicId(), 1)[0]
		h := static.TestHosts(t, conn, hc.GetPublicId(), 1)[0]
		hs := static.TestSets(t, conn, hc.GetPublicId(), 1)[0]
		_ = static.TestSetMembers(t, conn, hs.GetPublicId(), []*static.Host{h})
		apiTar, err := s.AddTargetHostSources(ctx, &pbs.AddTargetHostSourcesRequest{
			Id:            tar.GetPublicId(),
			Version:       tar.GetVersion(),
			HostSourceIds: []string{hs.GetPublicId()},
		})
		require.NoError(t, err)
		return apiTar.GetItem().GetVersion()
	}

	libraryExists := func(tar target.Target) (version uint32) {
		credService, err := credentiallibraries.NewService(vaultCredRepoFn, iamRepoFn)
		require.NoError(t, err)
		clsResp, err := credService.CreateCredentialLibrary(ctx, &pbs.CreateCredentialLibraryRequest{Item: &credlibpb.CredentialLibrary{
			CredentialStoreId: store.GetPublicId(),
			Description:       wrapperspb.String(fmt.Sprintf("Library Description for target %q", tar.GetName())),
			Attrs: &credlibpb.CredentialLibrary_VaultCredentialLibraryAttributes{
				VaultCredentialLibraryAttributes: &credlibpb.VaultCredentialLibraryAttributes{
					Path: wrapperspb.String(path.Join("database", "creds", "opened")),
				},
			},
		}})
		require.NoError(t, err)

		tr, err := s.AddTargetCredentialSources(ctx,
			&pbs.AddTargetCredentialSourcesRequest{
				Id:                             tar.GetPublicId(),
				ApplicationCredentialSourceIds: []string{clsResp.GetItem().GetId()},
				Version:                        tar.GetVersion(),
			})
		require.NoError(t, err)
		return tr.GetItem().GetVersion()
	}

	misConfiguredlibraryExists := func(tar target.Target) (version uint32) {
		credService, err := credentiallibraries.NewService(vaultCredRepoFn, iamRepoFn)
		require.NoError(t, err)
		clsResp, err := credService.CreateCredentialLibrary(ctx, &pbs.CreateCredentialLibraryRequest{Item: &credlibpb.CredentialLibrary{
			CredentialStoreId: store.GetPublicId(),
			Description:       wrapperspb.String(fmt.Sprintf("Library Description for target %q", tar.GetName())),
			Attrs: &credlibpb.CredentialLibrary_VaultCredentialLibraryAttributes{
				VaultCredentialLibraryAttributes: &credlibpb.VaultCredentialLibraryAttributes{
					Path: wrapperspb.String("bad path"),
				},
			},
		}})
		require.NoError(t, err)

		tr, err := s.AddTargetCredentialSources(ctx,
			&pbs.AddTargetCredentialSourcesRequest{
				Id:                             tar.GetPublicId(),
				ApplicationCredentialSourceIds: []string{clsResp.GetItem().GetId()},
				Version:                        tar.GetVersion(),
			})
		require.NoError(t, err)
		return tr.GetItem().GetVersion()
	}

	cases := []struct {
		name  string
		setup []func(target.Target) uint32
		err   bool
	}{
		{
			// This one must be run first since it relies on the DB not having any worker details
			name:  "no worker",
			setup: []func(tcpTarget target.Target) uint32{hostExists, libraryExists},
			err:   true,
		},
		{
			name:  "success",
			setup: []func(tcpTarget target.Target) uint32{workerExists, hostExists, libraryExists},
		},
		{
			name:  "no port",
			setup: []func(tcpTarget target.Target) uint32{workerExists, hostWithoutPort, libraryExists},
			err:   true,
		},
		{
			name:  "no hosts",
			setup: []func(tcpTarget target.Target) uint32{workerExists, hostSetNoHostExists, libraryExists},
			err:   true,
		},
		{
			name:  "bad library configuration",
			setup: []func(tcpTarget target.Target) uint32{workerExists, hostExists, misConfiguredlibraryExists},
			err:   true,
		},
	}
	for i, tc := range cases {
		t.Run(tc.name, func(t *testing.T) {
			tar := tcp.TestTarget(ctx, t, conn, proj.GetPublicId(), fmt.Sprintf("test-%d", i))

			for _, fn := range tc.setup {
				ver := fn(tar)
				tar.SetVersion(ver)
			}

			res, err := s.AuthorizeSession(ctx, &pbs.AuthorizeSessionRequest{
				Id: tar.GetPublicId(),
			})
			if tc.err {
				require.Error(t, err)
				require.Nil(t, res)
				return
			}
			require.NoError(t, err)
			require.NotNil(t, res)
		})
	}
}

func decodeJsonSecret(t *testing.T, in string) map[string]interface{} {
	t.Helper()
	ret := make(map[string]interface{})
	dec := json.NewDecoder(base64.NewDecoder(base64.StdEncoding, strings.NewReader(in)))
	require.NoError(t, dec.Decode(&ret))
	return ret
}

// Test that deprecated action add-credential-libraries still works
// TODO: this test can be removed when grants are migrated
func TestAddTargetCredentialLibraryPerms(t *testing.T) {
	conn, _ := db.TestSetup(t, "postgres")
	rw := db.New(conn)
	wrapper := db.TestWrapper(t)
	kms := kms.TestKms(t, conn, wrapper)

	atRepoFn := func() (*authtoken.Repository, error) {
		return authtoken.NewRepository(rw, rw, kms)
	}
	iamRepoFn := func() (*iam.Repository, error) {
		return iam.TestRepo(t, conn, wrapper), nil
	}
	serversRepoFn := func() (*servers.Repository, error) {
		return servers.NewRepository(rw, rw, kms)
	}

	iamRepo := iam.TestRepo(t, conn, wrapper)
	_, proj := iam.TestScopes(t, iamRepo)
	org, proj := iam.TestScopes(t, iamRepo)

	storeStatic := credstatic.TestCredentialStore(t, conn, wrapper, proj.GetPublicId())
	cred := credstatic.TestUsernamePasswordCredential(t, conn, wrapper, "user", "pass", storeStatic.GetPublicId(), proj.GetPublicId())

	cases := []struct {
		name    string
		grant   string
		wantErr bool
	}{
		{
			name:  "valid-deprecated",
			grant: "id=*;type=*;actions=add-credential-libraries",
		},
		{
			name:    "invalid",
			grant:   "id=*;type=*;actions=authorize-session",
			wantErr: true,
		},
		{
			name:  "valid-sources",
			grant: "id=*;type=*;actions=add-credential-sources",
		},
	}
	for _, tc := range cases {
		t.Run(tc.name, func(t *testing.T) {
			at := authtoken.TestAuthToken(t, conn, kms, org.GetPublicId())
			ctx := auth.NewVerifierContext(requests.NewRequestContext(context.Background()),
				iamRepoFn,
				atRepoFn,
				serversRepoFn,
				kms,
				&authpb.RequestInfo{
					Token:       at.GetToken(),
					TokenFormat: uint32(auth.AuthTokenTypeBearer),
					PublicId:    at.GetPublicId(),
				})

			r := iam.TestRole(t, conn, proj.GetPublicId())
			_ = iam.TestUserRole(t, conn, r.GetPublicId(), at.GetIamUserId())
			_ = iam.TestRoleGrant(t, conn, r.GetPublicId(), tc.grant)

			s, err := testService(t, context.Background(), conn, kms, wrapper)
			require.NoError(t, err)

			tar := tcp.TestTarget(ctx, t, conn, proj.GetPublicId(), tc.name)
			req := &pbs.AddTargetCredentialSourcesRequest{
				Id:                             tar.GetPublicId(),
				Version:                        tar.GetVersion(),
				ApplicationCredentialSourceIds: []string{cred.GetPublicId()},
			}

			got, err := s.AddTargetCredentialSources(ctx, req)
			if tc.wantErr {
				require.Error(t, err)
				require.Nil(t, got)
				return
			}
			status, ok := status.FromError(err)
			require.True(t, ok)
			require.NoError(t, err, "Got error: %v", status)
			require.NotNil(t, got)
		})
	}
}

// Test that deprecated action add-credential-libraries still works
// TODO: this test can be removed when grants are migrated
func TestSetTargetCredentialLibraryPerms(t *testing.T) {
	conn, _ := db.TestSetup(t, "postgres")
	rw := db.New(conn)
	wrapper := db.TestWrapper(t)
	kms := kms.TestKms(t, conn, wrapper)

	atRepoFn := func() (*authtoken.Repository, error) {
		return authtoken.NewRepository(rw, rw, kms)
	}
	iamRepoFn := func() (*iam.Repository, error) {
		return iam.TestRepo(t, conn, wrapper), nil
	}
	serversRepoFn := func() (*servers.Repository, error) {
		return servers.NewRepository(rw, rw, kms)
	}

	iamRepo := iam.TestRepo(t, conn, wrapper)
	_, proj := iam.TestScopes(t, iamRepo)
	org, proj := iam.TestScopes(t, iamRepo)

	storeStatic := credstatic.TestCredentialStore(t, conn, wrapper, proj.GetPublicId())
	cred := credstatic.TestUsernamePasswordCredential(t, conn, wrapper, "user", "pass", storeStatic.GetPublicId(), proj.GetPublicId())

	cases := []struct {
		name    string
		grant   string
		wantErr bool
	}{
		{
			name:  "valid-deprecated",
			grant: "id=*;type=*;actions=set-credential-libraries",
		},
		{
			name:    "invalid",
			grant:   "id=*;type=*;actions=authorize-session",
			wantErr: true,
		},
		{
			name:  "valid-sources",
			grant: "id=*;type=*;actions=set-credential-sources",
		},
	}
	for _, tc := range cases {
		t.Run(tc.name, func(t *testing.T) {
			at := authtoken.TestAuthToken(t, conn, kms, org.GetPublicId())
			ctx := auth.NewVerifierContext(requests.NewRequestContext(context.Background()),
				iamRepoFn,
				atRepoFn,
				serversRepoFn,
				kms,
				&authpb.RequestInfo{
					Token:       at.GetToken(),
					TokenFormat: uint32(auth.AuthTokenTypeBearer),
					PublicId:    at.GetPublicId(),
				})

			r := iam.TestRole(t, conn, proj.GetPublicId())
			_ = iam.TestUserRole(t, conn, r.GetPublicId(), at.GetIamUserId())
			_ = iam.TestRoleGrant(t, conn, r.GetPublicId(), tc.grant)

			s, err := testService(t, context.Background(), conn, kms, wrapper)
			require.NoError(t, err)

			tar := tcp.TestTarget(ctx, t, conn, proj.GetPublicId(), tc.name)
			req := &pbs.SetTargetCredentialSourcesRequest{
				Id:                             tar.GetPublicId(),
				Version:                        tar.GetVersion(),
				ApplicationCredentialSourceIds: []string{cred.GetPublicId()},
			}

			got, err := s.SetTargetCredentialSources(ctx, req)
			if tc.wantErr {
				require.Error(t, err)
				require.Nil(t, got)
				return
			}
			status, ok := status.FromError(err)
			require.True(t, ok)
			require.NoError(t, err, "Got error: %v", status)
			require.NotNil(t, got)
		})
	}
}

// Test that deprecated action remove-credential-libraries still works
// TODO: this test can be removed when grants are migrated
func TestRemoveTargetCredentialLibraryPerms(t *testing.T) {
	conn, _ := db.TestSetup(t, "postgres")
	rw := db.New(conn)
	wrapper := db.TestWrapper(t)
	kms := kms.TestKms(t, conn, wrapper)

	atRepoFn := func() (*authtoken.Repository, error) {
		return authtoken.NewRepository(rw, rw, kms)
	}
	iamRepoFn := func() (*iam.Repository, error) {
		return iam.TestRepo(t, conn, wrapper), nil
	}
	serversRepoFn := func() (*servers.Repository, error) {
		return servers.NewRepository(rw, rw, kms)
	}

	iamRepo := iam.TestRepo(t, conn, wrapper)
	_, proj := iam.TestScopes(t, iamRepo)
	org, proj := iam.TestScopes(t, iamRepo)

	storeStatic := credstatic.TestCredentialStore(t, conn, wrapper, proj.GetPublicId())
	cred := credstatic.TestUsernamePasswordCredential(t, conn, wrapper, "user", "pass", storeStatic.GetPublicId(), proj.GetPublicId())

	cases := []struct {
		name    string
		grant   string
		wantErr bool
	}{
		{
			name:  "valid-deprecated",
			grant: "id=*;type=*;actions=remove-credential-libraries",
		},
		{
			name:    "invalid",
			grant:   "id=*;type=*;actions=authorize-session",
			wantErr: true,
		},
		{
			name:  "valid-sources",
			grant: "id=*;type=*;actions=remove-credential-sources",
		},
	}
	for _, tc := range cases {
		t.Run(tc.name, func(t *testing.T) {
			at := authtoken.TestAuthToken(t, conn, kms, org.GetPublicId())
			ctx := auth.NewVerifierContext(requests.NewRequestContext(context.Background()),
				iamRepoFn,
				atRepoFn,
				serversRepoFn,
				kms,
				&authpb.RequestInfo{
					Token:       at.GetToken(),
					TokenFormat: uint32(auth.AuthTokenTypeBearer),
					PublicId:    at.GetPublicId(),
				})

			r := iam.TestRole(t, conn, proj.GetPublicId())
			_ = iam.TestUserRole(t, conn, r.GetPublicId(), at.GetIamUserId())
			_ = iam.TestRoleGrant(t, conn, r.GetPublicId(), tc.grant)

			s, err := testService(t, context.Background(), conn, kms, wrapper)
			require.NoError(t, err)

			tar := tcp.TestTarget(ctx, t, conn, proj.GetPublicId(), tc.name, target.WithStaticCredentials([]*target.StaticCredential{
				target.TestNewStaticCredential("", cred.GetPublicId(), credential.ApplicationPurpose),
			}))

			req := &pbs.RemoveTargetCredentialSourcesRequest{
				Id:                             tar.GetPublicId(),
				Version:                        tar.GetVersion(),
				ApplicationCredentialSourceIds: []string{cred.GetPublicId()},
			}

			got, err := s.RemoveTargetCredentialSources(ctx, req)
			if tc.wantErr {
				require.Error(t, err)
				require.Nil(t, got)
				return
			}
			status, ok := status.FromError(err)
			require.True(t, ok)
			require.NoError(t, err, "Got error: %v", status)
			require.NotNil(t, got)
		})
	}
}<|MERGE_RESOLUTION|>--- conflicted
+++ resolved
@@ -2371,9 +2371,6 @@
 	sessionRepoFn := func() (*session.Repository, error) {
 		return session.NewRepository(rw, rw, kms)
 	}
-	connectionRepoFn := func() (*session.ConnectionRepository, error) {
-		return session.NewConnectionRepository(ctx, rw, rw, kms)
-	}
 	staticRepo, err := static.NewRepository(rw, rw, kms)
 	require.NoError(t, err)
 	staticHostRepoFn := func() (*static.Repository, error) {
@@ -2431,479 +2428,9 @@
 			PublicId:    at.GetPublicId(),
 		})
 
-<<<<<<< HEAD
-	store := vault.TestCredentialStores(t, conn, wrapper, proj.GetPublicId(), 1)[0]
-	cls := vault.TestCredentialLibraries(t, conn, wrapper, store.GetPublicId(), 2)
-
-	ctx := context.Background()
-	addCases := []struct {
-		name            string
-		tar             target.Target
-		addSources      []string
-		resultSourceIds []string
-	}{
-		{
-			name:            "Add source on empty target",
-			tar:             tcp.TestTarget(ctx, t, conn, proj.GetPublicId(), "empty for sources"),
-			addSources:      []string{cls[1].GetPublicId()},
-			resultSourceIds: []string{cls[1].GetPublicId()},
-		},
-		{
-			name:            "Add source on populated target",
-			tar:             tcp.TestTarget(ctx, t, conn, proj.GetPublicId(), "populated for sources", target.WithCredentialLibraries([]*target.CredentialLibrary{target.TestNewCredentialLibrary("", cls[0].GetPublicId(), credential.ApplicationPurpose)})),
-			addSources:      []string{cls[1].GetPublicId()},
-			resultSourceIds: []string{cls[0].GetPublicId(), cls[1].GetPublicId()},
-		},
-		{
-			name:            "Add duplicated sources on populated target",
-			tar:             tcp.TestTarget(ctx, t, conn, proj.GetPublicId(), "duplicated for sources", target.WithCredentialLibraries([]*target.CredentialLibrary{target.TestNewCredentialLibrary("", cls[0].GetPublicId(), credential.ApplicationPurpose)})),
-			addSources:      []string{cls[1].GetPublicId(), cls[1].GetPublicId()},
-			resultSourceIds: []string{cls[0].GetPublicId(), cls[1].GetPublicId()},
-		},
-	}
-
-	for _, tc := range addCases {
-		t.Run(tc.name, func(t *testing.T) {
-			req := &pbs.AddTargetCredentialSourcesRequest{
-				Id:                             tc.tar.GetPublicId(),
-				Version:                        tc.tar.GetVersion(),
-				ApplicationCredentialSourceIds: tc.addSources,
-			}
-
-			got, err := s.AddTargetCredentialSources(auth.DisabledAuthTestContext(iamRepoFn, proj.GetPublicId()), req)
-			require.NoError(t, err, "Got error: %v", s)
-
-			assert.ElementsMatch(t, tc.resultSourceIds, got.GetItem().GetApplicationCredentialSourceIds())
-
-			assert.Equal(t, len(tc.resultSourceIds), len(got.GetItem().GetApplicationCredentialSources()))
-
-			wantTemplate := &pb.CredentialSource{
-				CredentialStoreId: store.GetPublicId(),
-			}
-			for _, cl := range got.GetItem().GetApplicationCredentialSources() {
-				cl.Id = ""
-				assert.Empty(t, cmp.Diff(wantTemplate, cl, protocmp.Transform()))
-			}
-		})
-	}
-
-	tar := tcp.TestTarget(ctx, t, conn, proj.GetPublicId(), "test")
-
-	failCases := []struct {
-		name string
-		req  *pbs.AddTargetCredentialSourcesRequest
-		err  error
-	}{
-		{
-			name: "Bad target id",
-			req: &pbs.AddTargetCredentialSourcesRequest{
-				Id:      "bad id",
-				Version: tar.GetVersion(),
-				ApplicationCredentialSourceIds: []string{
-					cls[0].GetPublicId(),
-				},
-			},
-			err: handlers.ApiErrorWithCode(codes.InvalidArgument),
-		},
-		{
-			name: "Bad version",
-			req: &pbs.AddTargetCredentialSourcesRequest{
-				Id:      tar.GetPublicId(),
-				Version: tar.GetVersion() + 2,
-				ApplicationCredentialSourceIds: []string{
-					cls[0].GetPublicId(),
-				},
-			},
-			err: handlers.ApiErrorWithCode(codes.Internal),
-		},
-		{
-			name: "Empty source list",
-			req: &pbs.AddTargetCredentialSourcesRequest{
-				Id:      tar.GetPublicId(),
-				Version: tar.GetVersion(),
-			},
-			err: handlers.ApiErrorWithCode(codes.InvalidArgument),
-		},
-		{
-			name: "Incorrect source id",
-			req: &pbs.AddTargetCredentialSourcesRequest{
-				Id:                             tar.GetPublicId(),
-				Version:                        tar.GetVersion(),
-				ApplicationCredentialSourceIds: []string{"incorrect"},
-			},
-			err: handlers.ApiErrorWithCode(codes.InvalidArgument),
-		},
-	}
-	for _, tc := range failCases {
-		t.Run(tc.name, func(t *testing.T) {
-			assert, require := assert.New(t), require.New(t)
-			_, gErr := s.AddTargetCredentialSources(auth.DisabledAuthTestContext(iamRepoFn, proj.GetPublicId()), tc.req)
-			if tc.err != nil {
-				require.Error(gErr)
-				assert.True(errors.Is(gErr, tc.err), "AddTargetCredentialSources(%+v) got error %v, wanted %v", tc.req, gErr, tc.err)
-			}
-		})
-	}
-}
-
-func TestSetTargetCredentialSources(t *testing.T) {
-	conn, _ := db.TestSetup(t, "postgres")
-	wrapper := db.TestWrapper(t)
-	kms := kms.TestKms(t, conn, wrapper)
-
-	iamRepo := iam.TestRepo(t, conn, wrapper)
-	iamRepoFn := func() (*iam.Repository, error) {
-		return iamRepo, nil
-	}
-
-	_, proj := iam.TestScopes(t, iamRepo)
-
-	s, err := testService(t, conn, kms, wrapper)
-	require.NoError(t, err, "Error when getting new target service.")
-
-	store := vault.TestCredentialStores(t, conn, wrapper, proj.GetPublicId(), 1)[0]
-	cls := vault.TestCredentialLibraries(t, conn, wrapper, store.GetPublicId(), 2)
-
-	resultingTargetSource := func(id string) *pb.CredentialSource {
-		return &pb.CredentialSource{
-			Id:                id,
-			CredentialStoreId: store.GetPublicId(),
-		}
-	}
-
-	ctx := context.Background()
-	setCases := []struct {
-		name                      string
-		tar                       target.Target
-		setCredentialSources      []string
-		resultCredentialSourceIds []string
-		resultCredentialSources   []*pb.CredentialLibrary
-	}{
-		{
-			name:                      "Set on empty target",
-			tar:                       tcp.TestTarget(ctx, t, conn, proj.GetPublicId(), "empty"),
-			setCredentialSources:      []string{cls[1].GetPublicId()},
-			resultCredentialSourceIds: []string{cls[1].GetPublicId()},
-		},
-		{
-			name:                      "Set on populated target",
-			tar:                       tcp.TestTarget(ctx, t, conn, proj.GetPublicId(), "populated", target.WithCredentialLibraries([]*target.CredentialLibrary{target.TestNewCredentialLibrary("", cls[0].GetPublicId(), credential.ApplicationPurpose)})),
-			setCredentialSources:      []string{cls[1].GetPublicId()},
-			resultCredentialSourceIds: []string{cls[1].GetPublicId()},
-		},
-		{
-			name:                      "Set duplicate sources on populated target",
-			tar:                       tcp.TestTarget(ctx, t, conn, proj.GetPublicId(), "duplicate", target.WithCredentialLibraries([]*target.CredentialLibrary{target.TestNewCredentialLibrary("", cls[0].GetPublicId(), credential.ApplicationPurpose)})),
-			setCredentialSources:      []string{cls[1].GetPublicId(), cls[1].GetPublicId()},
-			resultCredentialSourceIds: []string{cls[1].GetPublicId()},
-		},
-		{
-			name:                      "Set empty on populated target",
-			tar:                       tcp.TestTarget(ctx, t, conn, proj.GetPublicId(), "another populated", target.WithCredentialLibraries([]*target.CredentialLibrary{target.TestNewCredentialLibrary("", cls[0].GetPublicId(), credential.ApplicationPurpose)})),
-			setCredentialSources:      []string{},
-			resultCredentialSourceIds: nil,
-		},
-	}
-	for _, tc := range setCases {
-		t.Run(tc.name, func(t *testing.T) {
-			req := &pbs.SetTargetCredentialSourcesRequest{
-				Id:                             tc.tar.GetPublicId(),
-				Version:                        tc.tar.GetVersion(),
-				ApplicationCredentialSourceIds: tc.setCredentialSources,
-			}
-
-			got, err := s.SetTargetCredentialSources(auth.DisabledAuthTestContext(iamRepoFn, proj.GetPublicId()), req)
-			require.NoError(t, err, "Got error: %v", s)
-			assert.ElementsMatch(t, tc.resultCredentialSourceIds, got.GetItem().GetApplicationCredentialSourceIds())
-
-			if len(tc.resultCredentialSources) != 0 {
-				sort.Slice(tc.resultCredentialSources, func(i, j int) bool {
-					return tc.resultCredentialSources[i].GetId() < tc.resultCredentialSources[j].GetId()
-				})
-				sort.Slice(got.GetItem().ApplicationCredentialSourceIds, func(i, j int) bool {
-					return got.GetItem().ApplicationCredentialSourceIds[i] < got.GetItem().ApplicationCredentialSourceIds[j]
-				})
-				assert.Empty(t, cmp.Diff(tc.resultCredentialSources, got.GetItem().GetApplicationCredentialSourceIds(), protocmp.Transform()))
-			} else {
-				assert.Equal(t, len(tc.resultCredentialSourceIds), len(got.GetItem().GetApplicationCredentialSourceIds()))
-				for _, cl := range got.GetItem().GetApplicationCredentialSources() {
-					assert.Empty(t, cmp.Diff(resultingTargetSource(cl.GetId()), cl, protocmp.Transform()))
-				}
-			}
-		})
-	}
-
-	tar := tcp.TestTarget(ctx, t, conn, proj.GetPublicId(), "test name")
-
-	failCases := []struct {
-		name string
-		req  *pbs.SetTargetCredentialSourcesRequest
-		err  error
-	}{
-		{
-			name: "Bad target Id",
-			req: &pbs.SetTargetCredentialSourcesRequest{
-				Id:                             "bad id",
-				Version:                        tar.GetVersion(),
-				ApplicationCredentialSourceIds: []string{cls[0].GetPublicId()},
-			},
-			err: handlers.ApiErrorWithCode(codes.InvalidArgument),
-		},
-		{
-			name: "Bad version",
-			req: &pbs.SetTargetCredentialSourcesRequest{
-				Id:                             tar.GetPublicId(),
-				Version:                        tar.GetVersion() + 3,
-				ApplicationCredentialSourceIds: []string{cls[0].GetPublicId()},
-			},
-			err: handlers.ApiErrorWithCode(codes.Internal),
-		},
-		{
-			name: "Bad source id",
-			req: &pbs.SetTargetCredentialSourcesRequest{
-				Id:                             tar.GetPublicId(),
-				Version:                        tar.GetVersion(),
-				ApplicationCredentialSourceIds: []string{"invalid"},
-			},
-			err: handlers.ApiErrorWithCode(codes.InvalidArgument),
-		},
-	}
-	for _, tc := range failCases {
-		t.Run(tc.name, func(t *testing.T) {
-			assert, require := assert.New(t), require.New(t)
-			_, gErr := s.SetTargetCredentialSources(auth.DisabledAuthTestContext(iamRepoFn, proj.GetPublicId()), tc.req)
-			if tc.err != nil {
-				require.Error(gErr)
-				assert.True(errors.Is(gErr, tc.err), "SetTargetCredentialSources(%+v) got error %v, wanted %v", tc.req, gErr, tc.err)
-			}
-		})
-	}
-}
-
-func TestRemoveTargetCredentialSources(t *testing.T) {
-	conn, _ := db.TestSetup(t, "postgres")
-	wrapper := db.TestWrapper(t)
-	kms := kms.TestKms(t, conn, wrapper)
-
-	iamRepo := iam.TestRepo(t, conn, wrapper)
-	iamRepoFn := func() (*iam.Repository, error) {
-		return iamRepo, nil
-	}
-
-	_, proj := iam.TestScopes(t, iamRepo)
-
-	s, err := testService(t, conn, kms, wrapper)
-	require.NoError(t, err, "Error when getting new target service.")
-
-	store := vault.TestCredentialStores(t, conn, wrapper, proj.GetPublicId(), 1)[0]
-	cls := vault.TestCredentialLibraries(t, conn, wrapper, store.GetPublicId(), 2)
-
-	ctx := context.Background()
-	removeCases := []struct {
-		name                      string
-		tar                       target.Target
-		removeCredentialSources   []string
-		resultCredentialSourceIds []string
-		wantErr                   bool
-	}{
-		{
-			name:                    "Remove from empty",
-			tar:                     tcp.TestTarget(ctx, t, conn, proj.GetPublicId(), "empty"),
-			removeCredentialSources: []string{cls[1].GetPublicId()},
-			wantErr:                 true,
-		},
-		{
-			name:                      "Remove 1 of 2 sources",
-			tar:                       tcp.TestTarget(ctx, t, conn, proj.GetPublicId(), "remove partial", target.WithCredentialLibraries([]*target.CredentialLibrary{target.TestNewCredentialLibrary("", cls[0].GetPublicId(), credential.ApplicationPurpose), target.TestNewCredentialLibrary("", cls[1].GetPublicId(), credential.ApplicationPurpose)})),
-			removeCredentialSources:   []string{cls[1].GetPublicId()},
-			resultCredentialSourceIds: []string{cls[0].GetPublicId()},
-		},
-		{
-			name: "Remove 1 duplicate set of 2 sources",
-			tar:  tcp.TestTarget(ctx, t, conn, proj.GetPublicId(), "remove duplicate", target.WithCredentialLibraries([]*target.CredentialLibrary{target.TestNewCredentialLibrary("", cls[0].GetPublicId(), credential.ApplicationPurpose), target.TestNewCredentialLibrary("", cls[1].GetPublicId(), credential.ApplicationPurpose)})),
-			removeCredentialSources: []string{
-				cls[1].GetPublicId(), cls[1].GetPublicId(),
-			},
-			resultCredentialSourceIds: []string{cls[0].GetPublicId()},
-		},
-		{
-			name: "Remove all sources from target",
-			tar:  tcp.TestTarget(ctx, t, conn, proj.GetPublicId(), "remove all", target.WithCredentialLibraries([]*target.CredentialLibrary{target.TestNewCredentialLibrary("", cls[0].GetPublicId(), credential.ApplicationPurpose), target.TestNewCredentialLibrary("", cls[1].GetPublicId(), credential.ApplicationPurpose)})),
-			removeCredentialSources: []string{
-				cls[0].GetPublicId(), cls[1].GetPublicId(),
-			},
-			resultCredentialSourceIds: []string{},
-		},
-	}
-
-	for _, tc := range removeCases {
-		t.Run(tc.name, func(t *testing.T) {
-			req := &pbs.RemoveTargetCredentialSourcesRequest{
-				Id:                             tc.tar.GetPublicId(),
-				Version:                        tc.tar.GetVersion(),
-				ApplicationCredentialSourceIds: tc.removeCredentialSources,
-			}
-
-			got, err := s.RemoveTargetCredentialSources(auth.DisabledAuthTestContext(iamRepoFn, proj.GetPublicId()), req)
-			if tc.wantErr {
-				assert.Error(t, err)
-				return
-			}
-			require.NoError(t, err, "Got error: %v", s)
-
-			assert.ElementsMatch(t, tc.resultCredentialSourceIds, got.GetItem().GetApplicationCredentialSourceIds())
-		})
-	}
-
-	tar := tcp.TestTarget(ctx, t, conn, proj.GetPublicId(), "testing")
-
-	failCases := []struct {
-		name string
-		req  *pbs.RemoveTargetCredentialSourcesRequest
-		err  error
-	}{
-		{
-			name: "Bad version",
-			req: &pbs.RemoveTargetCredentialSourcesRequest{
-				Id:      tar.GetPublicId(),
-				Version: tar.GetVersion() + 3,
-				ApplicationCredentialSourceIds: []string{
-					cls[0].GetPublicId(),
-				},
-			},
-			err: handlers.ApiErrorWithCode(codes.Internal),
-		},
-		{
-			name: "Bad target Id",
-			req: &pbs.RemoveTargetCredentialSourcesRequest{
-				Id:      "bad id",
-				Version: tar.GetVersion(),
-				ApplicationCredentialSourceIds: []string{
-					cls[0].GetPublicId(),
-				},
-			},
-			err: handlers.ApiErrorWithCode(codes.InvalidArgument),
-		},
-		{
-			name: "Empty sources",
-			req: &pbs.RemoveTargetCredentialSourcesRequest{
-				Id:                             tar.GetPublicId(),
-				Version:                        tar.GetVersion(),
-				ApplicationCredentialSourceIds: []string{},
-			},
-			err: handlers.ApiErrorWithCode(codes.InvalidArgument),
-		},
-		{
-			name: "Invalid source ids",
-			req: &pbs.RemoveTargetCredentialSourcesRequest{
-				Id:      tar.GetPublicId(),
-				Version: tar.GetVersion(),
-				ApplicationCredentialSourceIds: []string{
-					"invalid",
-				},
-			},
-			err: handlers.ApiErrorWithCode(codes.InvalidArgument),
-		},
-	}
-	for _, tc := range failCases {
-		t.Run(tc.name, func(t *testing.T) {
-			assert, require := assert.New(t), require.New(t)
-			_, gErr := s.RemoveTargetCredentialSources(auth.DisabledAuthTestContext(iamRepoFn, proj.GetPublicId()), tc.req)
-			if tc.err != nil {
-				require.Error(gErr)
-				assert.True(errors.Is(gErr, tc.err), "RemoveTargetCredentialSources(%+v) got error %v, wanted %v", tc.req, gErr, tc.err)
-			}
-		})
-	}
-}
-
-func TestAuthorizeSession(t *testing.T) {
-	ctx := context.Background()
-	conn, _ := db.TestSetup(t, "postgres")
-	rw := db.New(conn)
-	wrapper := db.TestWrapper(t)
-	kms := kms.TestKms(t, conn, wrapper)
-
-	sche := scheduler.TestScheduler(t, conn, wrapper)
-	err := vault.RegisterJobs(context.Background(), sche, rw, rw, kms)
-	require.NoError(t, err)
-
-	repoFn := func() (*target.Repository, error) {
-		return target.NewRepository(rw, rw, kms)
-	}
-	iamRepo := iam.TestRepo(t, conn, wrapper)
-	iamRepoFn := func() (*iam.Repository, error) {
-		return iamRepo, nil
-	}
-	serversRepoFn := func() (*servers.Repository, error) {
-		return servers.NewRepository(rw, rw, kms)
-	}
-	sessionRepoFn := func() (*session.Repository, error) {
-		return session.NewRepository(rw, rw, kms)
-	}
-	staticHostRepoFn := func() (*static.Repository, error) {
-		return static.NewRepository(rw, rw, kms)
-	}
-	credentialRepoFn := func() (*vault.Repository, error) {
-		return vault.NewRepository(rw, rw, kms, sche)
-	}
-	atRepoFn := func() (*authtoken.Repository, error) {
-		return authtoken.NewRepository(rw, rw, kms)
-	}
-
-	plg := host.TestPlugin(t, conn, "test")
-	plgm := map[string]plgpb.HostPluginServiceClient{
-		plg.GetPublicId(): plugin.NewWrappingPluginClient(plugin.TestPluginServer{
-			ListHostsFn: func(_ context.Context, req *plgpb.ListHostsRequest) (*plgpb.ListHostsResponse, error) {
-				var setIds []string
-				for _, set := range req.GetSets() {
-					setIds = append(setIds, set.GetId())
-				}
-				return &plgpb.ListHostsResponse{Hosts: []*plgpb.ListHostsResponseHost{
-					{
-						SetIds:      setIds,
-						ExternalId:  "test",
-						IpAddresses: []string{"10.0.0.1", "192.168.0.1"},
-						DnsNames:    []string{"example.com"},
-					},
-					{
-						SetIds:      setIds,
-						ExternalId:  "test2",
-						IpAddresses: []string{"10.1.1.1", "192.168.1.1"},
-						DnsNames:    []string{"another-example.com"},
-					},
-				}}, nil
-			},
-		}),
-	}
-	pluginHostRepoFn := func() (*plugin.Repository, error) {
-		return plugin.NewRepository(rw, rw, kms, sche, plgm)
-	}
-
-	org, proj := iam.TestScopes(t, iamRepo)
-	at := authtoken.TestAuthToken(t, conn, kms, org.GetPublicId())
-	ctx = auth.NewVerifierContext(requests.NewRequestContext(ctx),
-		iamRepoFn,
-		atRepoFn,
-		serversRepoFn,
-		kms,
-		&authpb.RequestInfo{
-			Token:       at.GetToken(),
-			TokenFormat: uint32(auth.AuthTokenTypeBearer),
-			PublicId:    at.GetPublicId(),
-		})
-
 	r := iam.TestRole(t, conn, proj.GetPublicId())
 	_ = iam.TestUserRole(t, conn, r.GetPublicId(), at.GetIamUserId())
 	_ = iam.TestRoleGrant(t, conn, r.GetPublicId(), "id=*;type=*;actions=*")
-
-	s, err := targets.NewService(ctx, kms, repoFn, iamRepoFn, serversRepoFn, sessionRepoFn, pluginHostRepoFn, staticHostRepoFn, credentialRepoFn)
-	require.NoError(t, err)
-=======
-	r := iam.TestRole(t, conn, proj.GetPublicId())
-	_ = iam.TestUserRole(t, conn, r.GetPublicId(), at.GetIamUserId())
-	_ = iam.TestRoleGrant(t, conn, r.GetPublicId(), "id=*;type=*;actions=*")
->>>>>>> d06ac0d3
 
 	hc := static.TestCatalogs(t, conn, proj.GetPublicId(), 1)[0]
 	h := static.TestHosts(t, conn, hc.GetPublicId(), 1)[0]
