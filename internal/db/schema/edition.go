package schema

import (
	"embed"
	"fmt"
	"sync"

	"github.com/hashicorp/boundary/internal/db/schema/internal/edition"
)

// Dialect is same as edition.Dialect
type Dialect = edition.Dialect

// Supported dialects.
const (
	Postgres Dialect = "postgres"
)

var supportedDialects = map[Dialect]struct{}{
	Postgres: {},
}

// type dialects map[Dialect]edition.Editions

type dialects struct {
	sync.Mutex

	m map[Dialect]edition.Editions
}

var editions = dialects{
	m: make(map[Dialect]edition.Editions),
}

// RegisterEdition registers an edition for use by the Manager. It will panic if:
// - An unsupported dialect is provided.
// - The same (dialect, name) is registered.
// - The same (dialect, priority) is registered.
func RegisterEdition(name string, dialect Dialect, fs embed.FS, priority int, opt ...edition.Option) {
	editions.Lock()
	defer editions.Unlock()

	if _, ok := supportedDialects[dialect]; !ok {
		panic(fmt.Sprintf("unsupported dialect: %s", dialect))
	}
	var e edition.Editions
	var ok bool

	e, ok = editions.m[dialect]
	if !ok {
		e = make(edition.Editions, 0)
	}

	for _, ee := range e {
		if ee.Name == name {
			panic(fmt.Sprintf("edition %s with dialect %s already registered", name, dialect))
		}

		if ee.Priority == priority {
			panic(fmt.Sprintf("edition %s with dialect %s and priority %d has same priority as edition %s", name, dialect, priority, ee.Name))
		}
	}

	ee, err := edition.New(name, dialect, fs, priority, opt...)
	if err != nil {
<<<<<<< HEAD
		panic(err.Error)
=======
		panic(err.Error())
>>>>>>> cb8a541b
	}
	e = append(e, ee)
	e.Sort()

	editions.m[dialect] = e
}<|MERGE_RESOLUTION|>--- conflicted
+++ resolved
@@ -63,11 +63,7 @@
 
 	ee, err := edition.New(name, dialect, fs, priority, opt...)
 	if err != nil {
-<<<<<<< HEAD
-		panic(err.Error)
-=======
 		panic(err.Error())
->>>>>>> cb8a541b
 	}
 	e = append(e, ee)
 	e.Sort()
