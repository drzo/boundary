--- conflicted
+++ resolved
@@ -71,19 +71,6 @@
 		return nil, errors.Wrap(err, op)
 	}
 	cs.PublicId = id
-<<<<<<< HEAD
-
-	clientConfig := &clientConfig{
-		Addr:          cs.VaultAddress,
-		Token:         cs.inputToken,
-		CaCert:        cs.CaCert,
-		TlsServerName: cs.TlsServerName,
-		TlsSkipVerify: cs.TlsSkipVerify,
-		Namespace:     cs.Namespace,
-	}
-
-=======
->>>>>>> 83822fcd
 	if cs.clientCert != nil {
 		cs.clientCert.StoreId = id
 	}
@@ -638,11 +625,7 @@
 		if err := updatedStore.clientCert.encrypt(ctx, databaseWrapper); err != nil {
 			return nil, db.NoRowsAffected, errors.Wrap(err, op)
 		}
-<<<<<<< HEAD
-		client.swapToken(cs.inputToken)
-=======
-	}
->>>>>>> 83822fcd
+	}
 
 	var token *Token
 	if updateToken {
