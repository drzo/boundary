package vault

import (
	"context"
	"strings"
	"testing"
	"time"

	"github.com/google/go-cmp/cmp"
	"github.com/hashicorp/boundary/internal/credential/vault/store"
	"github.com/hashicorp/boundary/internal/db"
	dbassert "github.com/hashicorp/boundary/internal/db/assert"
	"github.com/hashicorp/boundary/internal/db/timestamp"
	"github.com/hashicorp/boundary/internal/errors"
	"github.com/hashicorp/boundary/internal/iam"
	"github.com/hashicorp/boundary/internal/kms"
	"github.com/hashicorp/boundary/internal/oplog"
	"github.com/hashicorp/boundary/internal/scheduler"
	wrapping "github.com/hashicorp/go-kms-wrapping"
	"github.com/jinzhu/gorm"
	"github.com/stretchr/testify/assert"
	"github.com/stretchr/testify/require"
	"google.golang.org/protobuf/testing/protocmp"
)

func TestRepository_CreateCredentialStoreResource(t *testing.T) {
	t.Parallel()
	conn, _ := db.TestSetup(t, "postgres")
	rw := db.New(conn)
	wrapper := db.TestWrapper(t)

	t.Run("invalid-duplicate-names", func(t *testing.T) {
		assert, require := assert.New(t), require.New(t)
		ctx := context.Background()
		kms := kms.TestKms(t, conn, wrapper)
		sche := scheduler.TestScheduler(t, conn, wrapper)
		repo, err := NewRepository(rw, rw, kms, sche)
		require.NoError(err)
		require.NotNil(repo)
		_, prj := iam.TestScopes(t, iam.TestRepo(t, conn, wrapper))

		v := NewTestVaultServer(t)
		_, token := v.CreateToken(t)

		in, err := NewCredentialStore(prj.GetPublicId(), v.Addr, []byte(token), WithName("gary"), WithDescription("46"))
		assert.NoError(err)
		require.NotNil(in)
		assert.NotEmpty(in.Name)
		got, err := repo.CreateCredentialStore(ctx, in)

		require.NoError(err)
		require.NotNil(got)
		assertPublicId(t, CredentialStorePrefix, got.PublicId)

		assert.NotSame(in, got)
		assert.Equal(in.Name, got.Name)
		assert.Equal(in.Description, got.Description)
		assert.Equal(got.CreateTime, got.UpdateTime)

		got2, err := repo.CreateCredentialStore(ctx, in)
		assert.Truef(errors.Match(errors.T(errors.NotUnique), err), "want err code: %v got err: %v", errors.NotUnique, err)
		assert.Nil(got2)
	})

	t.Run("valid-duplicate-names-diff-scopes", func(t *testing.T) {
		assert, require := assert.New(t), require.New(t)
		ctx := context.Background()
		kms := kms.TestKms(t, conn, wrapper)
		sche := scheduler.TestScheduler(t, conn, wrapper)
		repo, err := NewRepository(rw, rw, kms, sche)
		require.NoError(err)
		require.NotNil(repo)
		org, prj := iam.TestScopes(t, iam.TestRepo(t, conn, wrapper))

		v := NewTestVaultServer(t)

		_, token1 := v.CreateToken(t)
		in1, err := NewCredentialStore(prj.GetPublicId(), v.Addr, []byte(token1), WithName("gary"), WithDescription("46"))
		assert.NoError(err)
		require.NotNil(in1)
		assert.NotEmpty(in1.Name)
		got1, err := repo.CreateCredentialStore(ctx, in1)
		require.NoError(err)
		require.NotNil(got1)
		assertPublicId(t, CredentialStorePrefix, got1.PublicId)
		assert.NotSame(in1, got1)
		assert.Equal(in1.Name, got1.Name)
		assert.Equal(in1.Description, got1.Description)
		assert.Equal(got1.CreateTime, got1.UpdateTime)

		_, token2 := v.CreateToken(t)
		in2, err := NewCredentialStore(org.GetPublicId(), v.Addr, []byte(token2), WithName("gary"), WithDescription("46"))
		assert.NoError(err)
		require.NotNil(in2)
		assert.NotEmpty(in2.Name)
		in2.ScopeId = org.GetPublicId()
		got2, err := repo.CreateCredentialStore(ctx, in2)
		require.NoError(err)
		require.NotNil(got2)
		assertPublicId(t, CredentialStorePrefix, got2.PublicId)
		assert.NotSame(in2, got2)
		assert.Equal(in2.Name, got2.Name)
		assert.Equal(in2.Description, got2.Description)
		assert.Equal(got2.CreateTime, got2.UpdateTime)

		assert.Equal(in1.Name, in2.Name)
		assert.Equal(got1.Name, got2.Name)
	})
}

func assertPublicId(t *testing.T, prefix, actual string) {
	t.Helper()
	assert.NotEmpty(t, actual)
	parts := strings.Split(actual, "_")
	assert.Equalf(t, 2, len(parts), "want one '_' in PublicId, got multiple in %q", actual)
	assert.Equalf(t, prefix, parts[0], "PublicId want prefix: %q, got: %q in %q", prefix, parts[0], actual)
}

func TestRepository_CreateCredentialStoreNonResource(t *testing.T) {
	t.Parallel()
	conn, _ := db.TestSetup(t, "postgres")
	rw := db.New(conn)
	wrapper := db.TestWrapper(t)

	tests := []struct {
		name      string
		tls       TestVaultTLS
		tokenOpts []TestOption
		wantErr   errors.Code
	}{
		{
			name: "no-tls-valid-token",
		},
		{
			name: "server-tls-valid-token",
			tls:  TestServerTLS,
		},
		{
			name: "client-tls-valid-token",
			tls:  TestClientTLS,
		},
		{
			name:      "token-missing-capabilities",
			tokenOpts: []TestOption{WithPolicies([]string{"default"})},
			wantErr:   errors.VaultTokenMissingCapabilities,
		},
		{
			name:      "no-tls-token-not-renewable",
			tokenOpts: []TestOption{TestRenewableToken(false)},
			wantErr:   errors.VaultTokenNotRenewable,
		},
		{
			name:      "no-tls-token-not-orphan",
			tokenOpts: []TestOption{TestOrphanToken(false)},
			wantErr:   errors.VaultTokenNotOrphan,
		},
		{
			name:      "no-tls-token-not-periodic",
			tokenOpts: []TestOption{TestPeriodicToken(false)},
			wantErr:   errors.VaultTokenNotPeriodic,
		},
	}
	for _, tt := range tests {
		tt := tt
		t.Run(tt.name, func(t *testing.T) {
			assert, require := assert.New(t), require.New(t)
			ctx := context.Background()
			kms := kms.TestKms(t, conn, wrapper)
			sche := scheduler.TestScheduler(t, conn, wrapper)
			repo, err := NewRepository(rw, rw, kms, sche)
			require.NoError(err)
			require.NotNil(repo)
			_, prj := iam.TestScopes(t, iam.TestRepo(t, conn, wrapper))

			v := NewTestVaultServer(t, WithTestVaultTLS(tt.tls))
			_, token := v.CreateToken(t, tt.tokenOpts...)

			var opts []Option
			if tt.tls == TestServerTLS {
				opts = append(opts, WithCACert(v.CaCert))
			}
			if tt.tls == TestClientTLS {
				opts = append(opts, WithCACert(v.CaCert))
				clientCert, err := NewClientCertificate(v.ClientCert, v.ClientKey)
				require.NoError(err)
				opts = append(opts, WithClientCert(clientCert))
			}

			credStoreIn, err := NewCredentialStore(prj.GetPublicId(), v.Addr, []byte(token), opts...)
			assert.NoError(err)
			require.NotNil(credStoreIn)
			got, err := repo.CreateCredentialStore(ctx, credStoreIn)

			if tt.wantErr != 0 {
				assert.Truef(errors.Match(errors.T(tt.wantErr), err), "want err: %q got: %q", tt.wantErr, err)
				assert.Nil(got)
				if got != nil {
					err := db.TestVerifyOplog(t, rw, got.PublicId, db.WithOperation(oplog.OpType_OP_TYPE_CREATE), db.WithCreateNotBefore(10*time.Second))
					require.Errorf(err, "should not have found oplog entry for %s", got.PublicId)
				}
				return
			}
			require.NoError(err)
			assert.Empty(credStoreIn.PublicId)
			require.NotNil(got)
			assertPublicId(t, CredentialStorePrefix, got.PublicId)
			assert.NotSame(credStoreIn, got)
			assert.Equal(got.CreateTime, got.UpdateTime)
			assert.NoError(db.TestVerifyOplog(t, rw, got.PublicId, db.WithOperation(oplog.OpType_OP_TYPE_CREATE), db.WithCreateNotBefore(10*time.Second)))

			outToken := allocToken()
			assert.NoError(rw.LookupWhere(ctx, &outToken, "store_id = ?", got.PublicId))

			if tt.tls == TestClientTLS {
				outClientCert := allocClientCertificate()
				assert.NoError(rw.LookupWhere(ctx, &outClientCert, "store_id = ?", got.PublicId))
			}
		})
	}
}

func TestRepository_LookupCredentialStore(t *testing.T) {
	t.Parallel()
	conn, _ := db.TestSetup(t, "postgres")
	rw := db.New(conn)
	wrapper := db.TestWrapper(t)

	_, prj := iam.TestScopes(t, iam.TestRepo(t, conn, wrapper))
	stores := TestCredentialStores(t, conn, wrapper, prj.PublicId, 2)
	csWithClientCert := stores[0]
	csWithoutClientCert := stores[1]

	ccert := allocClientCertificate()
	rows, err := rw.Delete(context.Background(), ccert, db.WithWhere("store_id = ?", csWithoutClientCert.GetPublicId()))
	require.NoError(t, err)
	require.Equal(t, 1, rows)

	badId, err := newCredentialStoreId()
	assert.NoError(t, err)
	require.NotNil(t, badId)

	tests := []struct {
		name           string
		id             string
		want           *CredentialStore
		wantClientCert bool
		wantErr        errors.Code
	}{
		{
			name:           "valid-with-client-cert",
			id:             csWithClientCert.GetPublicId(),
			want:           csWithClientCert,
			wantClientCert: true,
		},
		{
			name:           "valid-without-client-cert",
			id:             csWithoutClientCert.GetPublicId(),
			want:           csWithoutClientCert,
			wantClientCert: false,
		},
		{
			name:    "empty-public-id",
			id:      "",
			wantErr: errors.InvalidParameter,
		},
		{
			name: "not-found",
			id:   badId,
		},
	}

	for _, tt := range tests {
		tt := tt
		t.Run(tt.name, func(t *testing.T) {
			assert, require := assert.New(t), require.New(t)
			ctx := context.Background()
			kms := kms.TestKms(t, conn, wrapper)
			sche := scheduler.TestScheduler(t, conn, wrapper)
			repo, err := NewRepository(rw, rw, kms, sche)
			assert.NoError(err)
			require.NotNil(repo)

			got, err := repo.LookupCredentialStore(ctx, tt.id)
			if tt.wantErr != 0 {
				assert.Truef(errors.Match(errors.T(tt.wantErr), err), "want err: %q got: %q", tt.wantErr, err)
				assert.Nil(got)
				return
			}
			require.NoError(err)

			if tt.want == nil {
				assert.Nil(got)
				return
			}

			assert.NotNil(got)
			assert.NotSame(got, tt.want)
			assert.NotNil(got.Token(), "token")

			if tt.wantClientCert {
				assert.NotNil(got.ClientCertificate(), "client certificate")
			} else {
				assert.Nil(got.ClientCertificate(), "client certificate")
			}
		})
	}
}

<<<<<<< HEAD
=======
func TestRepository_lookupPrivateStore(t *testing.T) {
	t.Parallel()
	conn, _ := db.TestSetup(t, "postgres")
	rw := db.New(conn)
	wrapper := db.TestWrapper(t)

	tests := []struct {
		name string
		tls  TestVaultTLS
	}{
		{
			name: "no-tls-valid-token",
		},
		{
			name: "server-tls-valid-token",
			tls:  TestServerTLS,
		},
		{
			name: "client-tls-valid-token",
			tls:  TestClientTLS,
		},
	}
	for _, tt := range tests {
		tt := tt
		t.Run(tt.name, func(t *testing.T) {
			assert, require := assert.New(t), require.New(t)
			ctx := context.Background()
			kms := kms.TestKms(t, conn, wrapper)
			sche := scheduler.TestScheduler(t, conn, wrapper)
			repo, err := NewRepository(rw, rw, kms, sche)
			require.NoError(err)
			require.NotNil(repo)
			_, prj := iam.TestScopes(t, iam.TestRepo(t, conn, wrapper))

			v := NewTestVaultServer(t, WithTestVaultTLS(tt.tls))

			var opts []Option
			if tt.tls == TestServerTLS {
				opts = append(opts, WithCACert(v.CaCert))
			}
			if tt.tls == TestClientTLS {
				opts = append(opts, WithCACert(v.CaCert))
				clientCert, err := NewClientCertificate(v.ClientCert, v.ClientKey)
				require.NoError(err)
				opts = append(opts, WithClientCert(clientCert))
			}

			_, token := v.CreateToken(t)

			credStoreIn, err := NewCredentialStore(prj.GetPublicId(), v.Addr, []byte(token), opts...)
			assert.NoError(err)
			require.NotNil(credStoreIn)
			orig, err := repo.CreateCredentialStore(ctx, credStoreIn)
			assert.NoError(err)
			require.NotNil(orig)

			origLookup, err := repo.LookupCredentialStore(ctx, orig.GetPublicId())
			assert.NoError(err)
			require.NotNil(origLookup)
			assert.NotNil(origLookup.Token())
			assert.Equal(orig.GetPublicId(), origLookup.GetPublicId())

			got, err := repo.lookupPrivateStore(ctx, orig.GetPublicId())
			assert.NoError(err)
			require.NotNil(got)
			assert.Equal(orig.GetPublicId(), got.GetPublicId())

			assert.Equal(token, string(got.Token))

			if tt.tls == TestClientTLS {
				require.NotNil(got.ClientKey)
				assert.Equal(v.ClientKey, []byte(got.ClientKey))
			}
		})
	}
}

>>>>>>> b796c5a5
func TestRepository_UpdateCredentialStore_Attributes(t *testing.T) {
	t.Parallel()
	conn, _ := db.TestSetup(t, "postgres")
	rw := db.New(conn)
	wrapper := db.TestWrapper(t)

	changeVaultAddress := func(n string) func(*CredentialStore) *CredentialStore {
		return func(cs *CredentialStore) *CredentialStore {
			cs.VaultAddress = n
			return cs
		}
	}

	changeNamespace := func(n string) func(*CredentialStore) *CredentialStore {
		return func(cs *CredentialStore) *CredentialStore {
			cs.Namespace = n
			return cs
		}
	}

	changeTlsServerName := func(n string) func(*CredentialStore) *CredentialStore {
		return func(cs *CredentialStore) *CredentialStore {
			cs.TlsServerName = n
			return cs
		}
	}

	changeTlsSkipVerify := func(t bool) func(*CredentialStore) *CredentialStore {
		return func(cs *CredentialStore) *CredentialStore {
			cs.TlsSkipVerify = t
			return cs
		}
	}

	changeName := func(n string) func(*CredentialStore) *CredentialStore {
		return func(cs *CredentialStore) *CredentialStore {
			cs.Name = n
			return cs
		}
	}

	changeDescription := func(d string) func(*CredentialStore) *CredentialStore {
		return func(cs *CredentialStore) *CredentialStore {
			cs.Description = d
			return cs
		}
	}

	makeNil := func() func(*CredentialStore) *CredentialStore {
		return func(cs *CredentialStore) *CredentialStore {
			return nil
		}
	}

	makeEmbeddedNil := func() func(*CredentialStore) *CredentialStore {
		return func(cs *CredentialStore) *CredentialStore {
			return &CredentialStore{}
		}
	}

	deletePublicId := func() func(*CredentialStore) *CredentialStore {
		return func(cs *CredentialStore) *CredentialStore {
			cs.PublicId = ""
			return cs
		}
	}

	nonExistentPublicId := func() func(*CredentialStore) *CredentialStore {
		return func(cs *CredentialStore) *CredentialStore {
			cs.PublicId = "abcd_OOOOOOOOOO"
			return cs
		}
	}

	combine := func(fns ...func(cs *CredentialStore) *CredentialStore) func(*CredentialStore) *CredentialStore {
		return func(cs *CredentialStore) *CredentialStore {
			for _, fn := range fns {
				cs = fn(cs)
			}
			return cs
		}
	}

	tests := []struct {
		name      string
		orig      *CredentialStore
		chgFn     func(*CredentialStore) *CredentialStore
		masks     []string
		want      *CredentialStore
		wantCount int
		wantErr   errors.Code
	}{
		{
			name: "nil-credential-store",
			orig: &CredentialStore{
				CredentialStore: &store.CredentialStore{},
			},
			chgFn:   makeNil(),
			masks:   []string{"Name", "Description"},
			wantErr: errors.InvalidParameter,
		},
		{
			name: "nil-embedded-credential-store",
			orig: &CredentialStore{
				CredentialStore: &store.CredentialStore{},
			},
			chgFn:   makeEmbeddedNil(),
			masks:   []string{"Name", "Description"},
			wantErr: errors.InvalidParameter,
		},
		{
			name: "no-public-id",
			orig: &CredentialStore{
				CredentialStore: &store.CredentialStore{},
			},
			chgFn:   deletePublicId(),
			masks:   []string{"Name", "Description"},
			wantErr: errors.InvalidPublicId,
		},
		{
			name: "updating-non-existent-credential-store",
			orig: &CredentialStore{
				CredentialStore: &store.CredentialStore{
					Name: "test-name-repo",
				},
			},
			chgFn:   combine(nonExistentPublicId(), changeName("test-update-name-repo")),
			masks:   []string{"Name"},
			wantErr: errors.RecordNotFound,
		},
		{
			name: "empty-field-mask",
			orig: &CredentialStore{
				CredentialStore: &store.CredentialStore{
					Name: "test-name-repo",
				},
			},
			chgFn:   changeName("test-update-name-repo"),
			wantErr: errors.EmptyFieldMask,
		},
		{
			name: "read-only-fields-in-field-mask",
			orig: &CredentialStore{
				CredentialStore: &store.CredentialStore{
					Name: "test-name-repo",
				},
			},
			chgFn:   changeName("test-update-name-repo"),
			masks:   []string{"PublicId", "CreateTime", "UpdateTime", "ScopeId"},
			wantErr: errors.InvalidFieldMask,
		},
		{
			name: "unknown-field-in-field-mask",
			orig: &CredentialStore{
				CredentialStore: &store.CredentialStore{
					Name: "test-name-repo",
				},
			},
			chgFn:   changeName("test-update-name-repo"),
			masks:   []string{"Bilbo"},
			wantErr: errors.InvalidFieldMask,
		},
		{
			name: "change-name",
			orig: &CredentialStore{
				CredentialStore: &store.CredentialStore{
					Name: "test-name-repo",
				},
			},
			chgFn: changeName("test-update-name-repo"),
			masks: []string{"Name"},
			want: &CredentialStore{
				CredentialStore: &store.CredentialStore{
					Name: "test-update-name-repo",
				},
			},
			wantCount: 1,
		},
		{
			name: "change-description",
			orig: &CredentialStore{
				CredentialStore: &store.CredentialStore{
					Description: "test-description-repo",
				},
			},
			chgFn: changeDescription("test-update-description-repo"),
			masks: []string{"Description"},
			want: &CredentialStore{
				CredentialStore: &store.CredentialStore{
					Description: "test-update-description-repo",
				},
			},
			wantCount: 1,
		},
		{
			name: "change-name-and-description",
			orig: &CredentialStore{
				CredentialStore: &store.CredentialStore{
					Name:        "test-name-repo",
					Description: "test-description-repo",
				},
			},
			chgFn: combine(changeDescription("test-update-description-repo"), changeName("test-update-name-repo")),
			masks: []string{"Name", "Description"},
			want: &CredentialStore{
				CredentialStore: &store.CredentialStore{
					Name:        "test-update-name-repo",
					Description: "test-update-description-repo",
				},
			},
			wantCount: 1,
		},
		{
			name: "delete-name",
			orig: &CredentialStore{
				CredentialStore: &store.CredentialStore{
					Name:        "test-name-repo",
					Description: "test-description-repo",
				},
			},
			masks: []string{"Name"},
			chgFn: combine(changeDescription("test-update-description-repo"), changeName("")),
			want: &CredentialStore{
				CredentialStore: &store.CredentialStore{
					Description: "test-description-repo",
				},
			},
			wantCount: 1,
		},
		{
			name: "delete-description",
			orig: &CredentialStore{
				CredentialStore: &store.CredentialStore{
					Name:        "test-name-repo",
					Description: "test-description-repo",
				},
			},
			masks: []string{"Description"},
			chgFn: combine(changeDescription(""), changeName("test-update-name-repo")),
			want: &CredentialStore{
				CredentialStore: &store.CredentialStore{
					Name: "test-name-repo",
				},
			},
			wantCount: 1,
		},
		{
			name: "do-not-delete-name",
			orig: &CredentialStore{
				CredentialStore: &store.CredentialStore{
					Name:        "test-name-repo",
					Description: "test-description-repo",
				},
			},
			masks: []string{"Description"},
			chgFn: combine(changeDescription("test-update-description-repo"), changeName("")),
			want: &CredentialStore{
				CredentialStore: &store.CredentialStore{
					Name:        "test-name-repo",
					Description: "test-update-description-repo",
				},
			},
			wantCount: 1,
		},
		{
			name: "do-not-delete-description",
			orig: &CredentialStore{
				CredentialStore: &store.CredentialStore{
					Name:        "test-name-repo",
					Description: "test-description-repo",
				},
			},
			masks: []string{"Name"},
			chgFn: combine(changeDescription(""), changeName("test-update-name-repo")),
			want: &CredentialStore{
				CredentialStore: &store.CredentialStore{
					Name:        "test-update-name-repo",
					Description: "test-description-repo",
				},
			},
			wantCount: 1,
		},
		{
			name: "change-namespace",
			orig: &CredentialStore{
				CredentialStore: &store.CredentialStore{
					Namespace: "test-namespace",
				},
			},
			chgFn: changeNamespace("test-update-namespace"),
			masks: []string{"Namespace"},
			want: &CredentialStore{
				CredentialStore: &store.CredentialStore{
					Namespace: "test-update-namespace",
				},
			},
			wantCount: 1,
		},
		{
			name: "delete-namespace",
			orig: &CredentialStore{
				CredentialStore: &store.CredentialStore{
					Namespace: "test-namespace",
				},
			},
			chgFn: changeNamespace(""),
			masks: []string{"Namespace"},
			want: &CredentialStore{
				CredentialStore: &store.CredentialStore{},
			},
			wantCount: 1,
		},
		{
			name: "change-tls-server-name",
			orig: &CredentialStore{
				CredentialStore: &store.CredentialStore{
					TlsServerName: "tls-server-name",
				},
			},
			chgFn: changeTlsServerName("tls-server-name-update"),
			masks: []string{"TlsServerName"},
			want: &CredentialStore{
				CredentialStore: &store.CredentialStore{
					TlsServerName: "tls-server-name-update",
				},
			},
			wantCount: 1,
		},
		{
			name: "delete-tls-server-name",
			orig: &CredentialStore{
				CredentialStore: &store.CredentialStore{
					TlsServerName: "tls-server-name",
				},
			},
			chgFn: changeTlsServerName(""),
			masks: []string{"TlsServerName"},
			want: &CredentialStore{
				CredentialStore: &store.CredentialStore{},
			},
			wantCount: 1,
		},
		{
			name: "tls-skip-verify-false2true",
			orig: &CredentialStore{
				CredentialStore: &store.CredentialStore{
					TlsSkipVerify: false,
				},
			},
			chgFn: changeTlsSkipVerify(true),
			masks: []string{"TlsSkipVerify"},
			want: &CredentialStore{
				CredentialStore: &store.CredentialStore{
					TlsSkipVerify: true,
				},
			},
			wantCount: 1,
		},
		{
			name: "tls-skip-verify-true2false",
			orig: &CredentialStore{
				CredentialStore: &store.CredentialStore{
					TlsSkipVerify: true,
				},
			},
			chgFn: changeTlsSkipVerify(false),
			masks: []string{"TlsSkipVerify"},
			want: &CredentialStore{
				CredentialStore: &store.CredentialStore{
					TlsSkipVerify: false,
				},
			},
			wantCount: 1,
		},
		{
			name: "tls-skip-verify-false2false",
			orig: &CredentialStore{
				CredentialStore: &store.CredentialStore{
					TlsSkipVerify: false,
				},
			},
			chgFn: changeTlsSkipVerify(false),
			masks: []string{"TlsSkipVerify"},
			want: &CredentialStore{
				CredentialStore: &store.CredentialStore{
					TlsSkipVerify: false,
				},
			},
			wantCount: 1,
		},
		{
			name: "tls-skip-verify-true2true",
			orig: &CredentialStore{
				CredentialStore: &store.CredentialStore{
					TlsSkipVerify: true,
				},
			},
			chgFn: changeTlsSkipVerify(true),
			masks: []string{"TlsSkipVerify"},
			want: &CredentialStore{
				CredentialStore: &store.CredentialStore{
					TlsSkipVerify: true,
				},
			},
			wantCount: 1,
		},
		{
			name: "change-vault-address",
			orig: &CredentialStore{
				CredentialStore: &store.CredentialStore{},
			},
			chgFn: changeVaultAddress("https://vault2.nowhere.com"),
			masks: []string{"VaultAddress"},
			want: &CredentialStore{
				CredentialStore: &store.CredentialStore{
					VaultAddress: "https://vault2.nowhere.com",
				},
			},
			wantCount: 1,
		},
		{
			name: "delete-vault-address",
			orig: &CredentialStore{
				CredentialStore: &store.CredentialStore{},
			},
			chgFn:   changeVaultAddress(""),
			masks:   []string{"VaultAddress"},
			wantErr: errors.NotNull,
		},
	}

	for _, tt := range tests {
		tt := tt
		t.Run(tt.name, func(t *testing.T) {
			assert, require := assert.New(t), require.New(t)
			ctx := context.Background()
			kms := kms.TestKms(t, conn, wrapper)
			sche := scheduler.TestScheduler(t, conn, wrapper)
			repo, err := NewRepository(rw, rw, kms, sche)
			assert.NoError(err)
			require.NotNil(repo)

			_, prj := iam.TestScopes(t, iam.TestRepo(t, conn, wrapper))
			tt.orig.ScopeId = prj.GetPublicId()

			vs := NewTestVaultServer(t)

			tt.orig.VaultAddress = vs.Addr
			if tt.want != nil && tt.want.VaultAddress == "" {
				tt.want.VaultAddress = vs.Addr
			}

			_, token := vs.CreateToken(t)
			tt.orig.inputToken = []byte(token)

			orig, err := repo.CreateCredentialStore(ctx, tt.orig)
			assert.NoError(err)
			require.NotNil(orig)

			if tt.chgFn != nil {
				orig = tt.chgFn(orig)
			}
			got, gotCount, err := repo.UpdateCredentialStore(ctx, orig, 1, tt.masks)
			if tt.wantErr != 0 {
				assert.Truef(errors.Match(errors.T(tt.wantErr), err), "want err: %q got: %q", tt.wantErr, err)
				assert.Equal(tt.wantCount, gotCount, "row count")
				assert.Nil(got)
				return
			}
			assert.NoError(err)
			assert.Empty(tt.orig.PublicId)
			require.NotNil(got)
			assertPublicId(t, CredentialStorePrefix, got.PublicId)
			assert.Equal(tt.wantCount, gotCount, "row count")
			assert.NotSame(tt.orig, got)
			assert.Equal(tt.orig.ScopeId, got.ScopeId)
			dbassert := dbassert.New(t, conn.DB())
			if tt.want.Name == "" {
				dbassert.IsNull(got, "name")
			} else {
				assert.Equal(tt.want.Name, got.Name)
			}

			if tt.want.Description == "" {
				dbassert.IsNull(got, "description")
			} else {
				assert.Equal(tt.want.Description, got.Description)
			}

			if tt.want.Namespace == "" {
				dbassert.IsNull(got, "namespace")
			} else {
				assert.Equal(tt.want.Namespace, got.Namespace)
			}

			if tt.want.TlsServerName == "" {
				dbassert.IsNull(got, "TlsServerName")
			} else {
				assert.Equal(tt.want.TlsServerName, got.TlsServerName)
			}

			assert.Equal(tt.want.TlsSkipVerify, got.TlsSkipVerify)

			assert.Equal(tt.want.VaultAddress, got.VaultAddress)

			if tt.wantCount > 0 {
				assert.NoError(db.TestVerifyOplog(t, rw, got.PublicId, db.WithOperation(oplog.OpType_OP_TYPE_UPDATE), db.WithCreateNotBefore(10*time.Second)))
			}
		})
	}

	t.Run("change-ca-cert", func(t *testing.T) {
		assert, require := assert.New(t), require.New(t)
		ctx := context.Background()
		kms := kms.TestKms(t, conn, wrapper)
		sche := scheduler.TestScheduler(t, conn, wrapper)
		repo, err := NewRepository(rw, rw, kms, sche)
		assert.NoError(err)
		require.NotNil(repo)

		vs := NewTestVaultServer(t, WithTestVaultTLS(TestServerTLS))

		_, token := vs.CreateToken(t)

		_, prj := iam.TestScopes(t, iam.TestRepo(t, conn, wrapper))
		in := &CredentialStore{
			inputToken: []byte(token),
			CredentialStore: &store.CredentialStore{
				ScopeId:      prj.GetPublicId(),
				VaultAddress: vs.Addr,
				CaCert:       vs.CaCert,
			},
		}

		orig, err := repo.CreateCredentialStore(ctx, in)
		assert.NoError(err)
		require.NotNil(orig)
		assert.Equal(vs.CaCert, orig.CaCert)

		// Change CA Cert
		orig.CaCert = vs.ServerCert
		got1, gotCount1, err := repo.UpdateCredentialStore(ctx, orig, 1, []string{"CaCert"})
		assert.NoError(err)
		assert.Equal(1, gotCount1, "count of updated records")
		require.NotNil(got1)
		assert.Equal(vs.ServerCert, got1.CaCert)

		// Delete CA Cert
		orig.CaCert = nil
		got2, gotCount2, err := repo.UpdateCredentialStore(ctx, orig, 2, []string{"CaCert"})
		assert.NoError(err)
		assert.Equal(1, gotCount2, "count of updated records")
		require.NotNil(got2)
		assert.Nil(got2.CaCert)

		dbassert := dbassert.New(t, conn.DB())
		dbassert.IsNull(got2, "CaCert")
	})

	t.Run("invalid-duplicate-names", func(t *testing.T) {
		assert, require := assert.New(t), require.New(t)
		ctx := context.Background()
		kms := kms.TestKms(t, conn, wrapper)
		sche := scheduler.TestScheduler(t, conn, wrapper)
		repo, err := NewRepository(rw, rw, kms, sche)
		assert.NoError(err)
		require.NotNil(repo)

		name := "test-dup-name"
		_, prj := iam.TestScopes(t, iam.TestRepo(t, conn, wrapper))
		css := TestCredentialStores(t, conn, wrapper, prj.PublicId, 2)

		csA, csB := css[0], css[1]

		csA.Name = name
		got1, gotCount1, err := repo.UpdateCredentialStore(ctx, csA, 1, []string{"Name"})
		assert.NoError(err)
		require.NotNil(got1)
		assert.Equal(name, got1.Name)
		assert.Equal(1, gotCount1, "row count")
		assert.NoError(db.TestVerifyOplog(t, rw, csA.PublicId, db.WithOperation(oplog.OpType_OP_TYPE_UPDATE), db.WithCreateNotBefore(10*time.Second)))

		csB.Name = name
		got2, gotCount2, err := repo.UpdateCredentialStore(ctx, csB, 1, []string{"Name"})
		assert.Truef(errors.Match(errors.T(errors.NotUnique), err), "want err code: %v got err: %v", errors.NotUnique, err)
		assert.Nil(got2)
		assert.Equal(db.NoRowsAffected, gotCount2, "row count")
	})

	t.Run("valid-duplicate-names-diff-scopes", func(t *testing.T) {
		assert, require := assert.New(t), require.New(t)
		ctx := context.Background()
		kms := kms.TestKms(t, conn, wrapper)
		sche := scheduler.TestScheduler(t, conn, wrapper)
		repo, err := NewRepository(rw, rw, kms, sche)
		assert.NoError(err)
		require.NotNil(repo)

		vs := NewTestVaultServer(t)

		_, token1 := vs.CreateToken(t)
		_, token2 := vs.CreateToken(t)

		org, prj := iam.TestScopes(t, iam.TestRepo(t, conn, wrapper))
		in := &CredentialStore{
			inputToken: []byte(token1),
			CredentialStore: &store.CredentialStore{
				Name:         "test-name-repo",
				VaultAddress: vs.Addr,
			},
		}
		in2 := in.clone()
		in2.inputToken = []byte(token2)

		in.ScopeId = prj.GetPublicId()
		got, err := repo.CreateCredentialStore(ctx, in)
		assert.NoError(err)
		require.NotNil(got)
		assertPublicId(t, CredentialStorePrefix, got.PublicId)
		assert.NotSame(in, got)
		assert.Equal(in.Name, got.Name)
		assert.Equal(in.Description, got.Description)

		in2.ScopeId = org.GetPublicId()
		in2.Name = "first-name"
		got2, err := repo.CreateCredentialStore(ctx, in2)
		assert.NoError(err)
		require.NotNil(got2)
		got2.Name = got.Name
		got3, gotCount3, err := repo.UpdateCredentialStore(ctx, got2, 1, []string{"Name"})
		assert.NoError(err)
		require.NotNil(got3)
		assert.NotSame(got2, got3)
		assert.Equal(got.Name, got3.Name)
		assert.Equal(got2.Description, got3.Description)
		assert.Equal(1, gotCount3, "row count")
	})

	t.Run("change-scope-id", func(t *testing.T) {
		assert, require := assert.New(t), require.New(t)
		ctx := context.Background()
		kms := kms.TestKms(t, conn, wrapper)
		sche := scheduler.TestScheduler(t, conn, wrapper)
		repo, err := NewRepository(rw, rw, kms, sche)
		assert.NoError(err)
		require.NotNil(repo)

		iamRepo := iam.TestRepo(t, conn, wrapper)
		_, prj1 := iam.TestScopes(t, iamRepo)
		_, prj2 := iam.TestScopes(t, iamRepo)
		csA, csB := TestCredentialStores(t, conn, wrapper, prj1.PublicId, 1)[0], TestCredentialStores(t, conn, wrapper, prj2.PublicId, 1)[0]
		assert.NotEqual(csA.ScopeId, csB.ScopeId)
		orig := csA.clone()

		csA.ScopeId = csB.ScopeId
		assert.Equal(csA.ScopeId, csB.ScopeId)

		got1, gotCount1, err := repo.UpdateCredentialStore(ctx, csA, 1, []string{"Name"})

		assert.NoError(err)
		require.NotNil(got1)
		assert.Equal(orig.ScopeId, got1.ScopeId)
		assert.Equal(1, gotCount1, "row count")
	})
}

func TestRepository_UpdateCredentialStore_VaultToken(t *testing.T) {
	t.Parallel()
	conn, _ := db.TestSetup(t, "postgres")
	rw := db.New(conn)
	wrapper := db.TestWrapper(t)

	tests := []struct {
		name               string
		newTokenOpts       []TestOption
		wantOldTokenStatus TokenStatus
		wantCount          int
		wantErr            errors.Code
	}{
		{
			name:               "valid",
			wantOldTokenStatus: MaintainingToken,
			wantCount:          1,
		},
		{
			name:         "token-missing-capabilities",
			newTokenOpts: []TestOption{WithPolicies([]string{"default"})},
			wantErr:      errors.VaultTokenMissingCapabilities,
		},
		{
			name:         "token-not-renewable",
			newTokenOpts: []TestOption{TestRenewableToken(false)},
			wantErr:      errors.VaultTokenNotRenewable,
		},
		{
			name:         "token-not-orphan",
			newTokenOpts: []TestOption{TestOrphanToken(false)},
			wantErr:      errors.VaultTokenNotOrphan,
		},
		{
			name:         "token-not-periodic",
			newTokenOpts: []TestOption{TestPeriodicToken(false)},
			wantErr:      errors.VaultTokenNotPeriodic,
		},
	}
	for _, tt := range tests {
		tt := tt
		t.Run(tt.name, func(t *testing.T) {
			assert, require := assert.New(t), require.New(t)
			ctx := context.Background()
			kms := kms.TestKms(t, conn, wrapper)
			sche := scheduler.TestScheduler(t, conn, wrapper)
			repo, err := NewRepository(rw, rw, kms, sche)
			require.NoError(err)
			require.NotNil(repo)
			_, prj := iam.TestScopes(t, iam.TestRepo(t, conn, wrapper))

			v := NewTestVaultServer(t)
			_, origToken := v.CreateToken(t)

			// create
			origIn, err := NewCredentialStore(prj.GetPublicId(), v.Addr, []byte(origToken))
			assert.NoError(err)
			require.NotNil(origIn)

			orig, err := repo.CreateCredentialStore(ctx, origIn)
			assert.NoError(err)
			require.NotNil(orig)

			// update
			_, updateToken := v.CreateToken(t, tt.newTokenOpts...)

			updateIn, err := NewCredentialStore(prj.GetPublicId(), v.Addr, []byte(updateToken))
			assert.NoError(err)
			require.NotNil(updateIn)
			updateIn.PublicId = orig.GetPublicId()
			got, gotCount, err := repo.UpdateCredentialStore(ctx, updateIn, 1, []string{"Token"})
			if tt.wantErr != 0 {
				assert.Truef(errors.Match(errors.T(tt.wantErr), err), "want err: %q got: %q", tt.wantErr, err)
				assert.Equal(tt.wantCount, gotCount, "row count")
				assert.Nil(got)
				return
			}
			require.NoError(err)
			assert.Equal(tt.wantCount, gotCount)
			assert.NotNil(got)

			var tokens []*Token
			require.NoError(rw.SearchWhere(ctx, &tokens, "store_id = ?", []interface{}{orig.GetPublicId()}))
			assert.Len(tokens, 2)
			assert.Equal(string(tt.wantOldTokenStatus), tokens[0].Status)

			lookup, err := repo.LookupCredentialStore(ctx, orig.GetPublicId())
			assert.NoError(err)
			require.NotNil(lookup)
			require.NotNil(orig.outputToken)
			require.NotNil(got.outputToken)
			assert.NotEqual(orig.outputToken.TokenHmac, got.outputToken.TokenHmac)
		})
	}
}

func TestRepository_UpdateCredentialStore_ClientCert(t *testing.T) {
	t.Parallel()
	conn, _ := db.TestSetup(t, "postgres")
	rw := db.New(conn)
	wrapper := db.TestWrapper(t)

	existingClientCert := func(t *testing.T, v *TestVaultServer) *ClientCertificate {
		clientCert, err := NewClientCertificate(v.ClientCert, v.ClientKey)
		require.NoError(t, err)
		return clientCert
	}

	newClientCert := func(t *testing.T, v *TestVaultServer) *ClientCertificate {
		cb := testClientCert(t, v.clientCertBundle.CA)
		return cb.Cert.ClientCertificate(t)
	}

	// newClientCertFromServerCA  is useful for when v is configured with
	// TestServerTLS. It uses the server CA to create a new client
	// certificate since the v will not have a clientCertBundle.
	newClientCertFromServerCA := func(t *testing.T, v *TestVaultServer) *ClientCertificate {
		cb := testClientCert(t, v.serverCertBundle.CA)
		return cb.Cert.ClientCertificate(t)
	}

	nilClientCert := func(t *testing.T, v *TestVaultServer) *ClientCertificate {
		return nil
	}

	assertUpdated := func(t *testing.T, org, updated *ClientCertificate, ps *privateStore) {
		assert.Equal(t, updated.Certificate, ps.ClientCert, "updated certificate")
		assert.Equal(t, updated.CertificateKey, []byte(ps.ClientKey), "updated certificate key")
	}

	assertDeleted := func(t *testing.T, org, updated *ClientCertificate, ps *privateStore) {
		assert.Nil(t, updated, "updated certificate")
		assert.Nil(t, ps.ClientCert, "ps ClientCert")
		assert.Nil(t, ps.ClientKey, "ps ClientKey")
		assert.Nil(t, ps.CtClientKey, "ps CtClientKey")
	}

	tests := []struct {
		name      string
		tls       TestVaultTLS
		origFn    func(t *testing.T, v *TestVaultServer) *ClientCertificate
		updateFn  func(t *testing.T, v *TestVaultServer) *ClientCertificate
		wantFn    func(t *testing.T, org, updated *ClientCertificate, ps *privateStore)
		wantCount int
		wantErr   errors.Code
	}{
		{
			name:      "ClientCert-to-ClientCert",
			tls:       TestClientTLS,
			origFn:    existingClientCert,
			updateFn:  newClientCert,
			wantFn:    assertUpdated,
			wantCount: 1,
		},
		{
			name:      "ClientCert-to-null",
			tls:       TestClientTLS,
			origFn:    existingClientCert,
			updateFn:  nilClientCert,
			wantFn:    assertDeleted,
			wantCount: 1,
		},
		{
			name:      "null-to-ClientCert",
			tls:       TestServerTLS,
			origFn:    nilClientCert,
			updateFn:  newClientCertFromServerCA,
			wantFn:    assertUpdated,
			wantCount: 1,
		},
	}
	for _, tt := range tests {
		tt := tt
		t.Run(tt.name, func(t *testing.T) {
			assert, require := assert.New(t), require.New(t)
			ctx := context.Background()
			kms := kms.TestKms(t, conn, wrapper)
			sche := scheduler.TestScheduler(t, conn, wrapper)
			repo, err := NewRepository(rw, rw, kms, sche)
			require.NoError(err)
			require.NotNil(repo)
			_, prj := iam.TestScopes(t, iam.TestRepo(t, conn, wrapper))

			v := NewTestVaultServer(t, WithTestVaultTLS(tt.tls))

			var opts []Option
			if tt.tls == TestServerTLS {
				opts = append(opts, WithCACert(v.CaCert))
			}
			if tt.tls == TestClientTLS {
				opts = append(opts, WithCACert(v.CaCert))
				clientCert, err := NewClientCertificate(v.ClientCert, v.ClientKey)
				require.NoError(err)
				opts = append(opts, WithClientCert(clientCert))
			}

			_, origToken := v.CreateToken(t)
			origClientCert := tt.origFn(t, v)
			opts = append(opts, WithClientCert(origClientCert))

			// create
			origIn, err := NewCredentialStore(prj.GetPublicId(), v.Addr, []byte(origToken), opts...)
			assert.NoError(err)
			require.NotNil(origIn)

			orig, err := repo.CreateCredentialStore(ctx, origIn)
			assert.NoError(err)
			require.NotNil(orig)

			// update
			updateClientCert := tt.updateFn(t, v)

			updateIn, err := NewCredentialStore(prj.GetPublicId(), v.Addr, []byte("ignore"), WithClientCert(updateClientCert))
			assert.NoError(err)
			require.NotNil(updateIn)
			updateIn.PublicId = orig.GetPublicId()
			got, gotCount, err := repo.UpdateCredentialStore(ctx, updateIn, 1, []string{"Certificate", "CertificateKey"})
			assert.Equal(tt.wantCount, gotCount, "row count")
			if tt.wantErr != 0 {
				assert.Truef(errors.Match(errors.T(tt.wantErr), err), "want err: %q got: %q", tt.wantErr, err)
				assert.Nil(got)
				return
			}
			require.NoError(err)
			assert.NotNil(got)

			ps, err := repo.lookupPrivateStore(ctx, orig.GetPublicId())
			require.NoError(err)
			tt.wantFn(t, origClientCert, updateClientCert, ps)
		})
	}
}

func TestRepository_ListCredentialStores_Multiple_Scopes(t *testing.T) {
	t.Parallel()
	conn, _ := db.TestSetup(t, "postgres")
	rw := db.New(conn)
	wrapper := db.TestWrapper(t)
	kms := kms.TestKms(t, conn, wrapper)

	assert, require := assert.New(t), require.New(t)
	sche := scheduler.TestScheduler(t, conn, wrapper)
	repo, err := NewRepository(rw, rw, kms, sche)
	assert.NoError(err)
	require.NotNil(repo)

	const numPerScope = 10
	var prjs []string
	var total int
	for i := 0; i < numPerScope; i++ {
		_, prj := iam.TestScopes(t, iam.TestRepo(t, conn, wrapper))
		prjs = append(prjs, prj.GetPublicId())
		TestCredentialStores(t, conn, wrapper, prj.GetPublicId(), numPerScope)
		total += numPerScope
	}

	got, err := repo.ListCredentialStores(context.Background(), prjs)
	require.NoError(err)
	assert.Equal(total, len(got))
}

func TestRepository_DeleteCredentialStore(t *testing.T) {
	type tokenCount struct {
		current, maintaining int
		revoke               int
		revoked, expired     int
	}

	type tokenMap map[string]*tokenCount

	type setupFn func(t *testing.T, conn *gorm.DB) (storeId string, libs []*CredentialLibrary, tokens tokenMap, repo *Repository)

	baseSetup := func(t *testing.T, conn *gorm.DB) (wrapper wrapping.Wrapper, repo *Repository, scopeId string) {
		wrapper = db.TestWrapper(t)
		kms := kms.TestKms(t, conn, wrapper)
		sche := scheduler.TestScheduler(t, conn, wrapper)
		rw := db.New(conn)
		repo, err := NewRepository(rw, rw, kms, sche)
		require.NoError(t, err)
		require.NotNil(t, repo)

		_, prj := iam.TestScopes(t, iam.TestRepo(t, conn, wrapper))
		scopeId = prj.GetPublicId()
		return
	}

	testStores := func(t *testing.T, conn *gorm.DB, wrapper wrapping.Wrapper, tokens tokenMap, scopeId string, count int) ([]*CredentialStore, tokenMap) {
		if tokens == nil {
			tokens = make(tokenMap)
		}
		css := TestCredentialStores(t, conn, wrapper, scopeId, count)
		for _, cs := range css {
			storeId := cs.GetPublicId()
			tokens[storeId] = new(tokenCount)
			tokens[storeId].current = 1
		}
		return css, tokens
	}

	makeMaintainingTokens := func(t *testing.T, conn *gorm.DB, wrapper wrapping.Wrapper, tokens tokenMap, scopeId, storeId string, count int) tokenMap {
		testTokens(t, conn, wrapper, scopeId, storeId, count)
		tokens[storeId].maintaining = count
		return tokens
	}

	makeRevokedTokens := func(t *testing.T, conn *gorm.DB, wrapper wrapping.Wrapper, tokens tokenMap, scopeId, storeId string, count int) tokenMap {
		require.NotNil(t, tokens)
		const query = `
update credential_vault_token
   set status   = 'revoked'
 where store_id = $1
   and status   = 'current';
`
		t.Helper()
		rw := db.New(conn)
		ctx := context.Background()

		for i := 0; i < count; i++ {
			rows, err := rw.Exec(ctx, query, []interface{}{storeId})
			require.Equal(t, 1, rows)
			require.NoError(t, err)
			tokens[storeId].revoked++
			testTokens(t, conn, wrapper, scopeId, storeId, 1)
		}
		return tokens
	}

	makeExpiredTokens := func(t *testing.T, conn *gorm.DB, wrapper wrapping.Wrapper, tokens tokenMap, scopeId, storeId string, count int) tokenMap {
		require.NotNil(t, tokens)
		const query = `
update credential_vault_token
   set status   = 'expired'
 where store_id = $1
   and status   = 'current';
`
		t.Helper()
		rw := db.New(conn)
		ctx := context.Background()

		for i := 0; i < count; i++ {
			rows, err := rw.Exec(ctx, query, []interface{}{storeId})
			require.Equal(t, 1, rows)
			require.NoError(t, err)
			tokens[storeId].expired++
			testTokens(t, conn, wrapper, scopeId, storeId, 1)
		}
		return tokens
	}

	assertTokens := func(t *testing.T, conn *gorm.DB, want tokenMap) {
		const query = `
  select store_id, status, count(token_hmac)
    from credential_vault_token
group by store_id, status;
`

		rw := db.New(conn)
		got := make(tokenMap, len(want))
		for id := range want {
			got[id] = new(tokenCount)
		}

		var (
			id     string
			status string
			count  int
		)

		ctx := context.Background()
		rows, err := rw.Query(ctx, query, nil)
		require.NoError(t, err)
		defer rows.Close()
		for rows.Next() {
			require.NoError(t, rows.Scan(&id, &status, &count))
			switch status {
			case "current":
				got[id].current = count
			case "maintaining":
				got[id].maintaining = count
			case "revoke":
				got[id].revoke = count
			case "revoked":
				got[id].revoked = count
			case "expired":
				got[id].expired = count
			default:
				assert.Failf(t, "Unexpected status: %s", status)
			}
		}
		require.NoError(t, rows.Err())
		assert.Equal(t, want, got)
	}

	tests := []struct {
		name  string
		setup setupFn
	}{
		{
			name: "simple",
			setup: func(t *testing.T, conn *gorm.DB) (storeId string, libs []*CredentialLibrary, tokens tokenMap, repo *Repository) {
				wrapper, repo, scopeId := baseSetup(t, conn)
				css, tokens := testStores(t, conn, wrapper, nil, scopeId, 1)
				cs := css[0]
				storeId = cs.GetPublicId()
				return
			},
		},
		{
			name: "with-libraries",
			setup: func(t *testing.T, conn *gorm.DB) (storeId string, libs []*CredentialLibrary, tokens tokenMap, repo *Repository) {
				wrapper, repo, scopeId := baseSetup(t, conn)
				css, tokens := testStores(t, conn, wrapper, nil, scopeId, 1)
				cs := css[0]
				storeId = cs.GetPublicId()

				libs = TestCredentialLibraries(t, conn, wrapper, storeId, 4)
				return
			},
		},
		{
			name: "with-maintaining-tokens",
			setup: func(t *testing.T, conn *gorm.DB) (storeId string, libs []*CredentialLibrary, tokens tokenMap, repo *Repository) {
				wrapper, repo, scopeId := baseSetup(t, conn)
				css, tokens := testStores(t, conn, wrapper, nil, scopeId, 1)
				cs := css[0]
				storeId = cs.GetPublicId()

				libs = TestCredentialLibraries(t, conn, wrapper, storeId, 4)
				tokens = makeMaintainingTokens(t, conn, wrapper, tokens, scopeId, storeId, 4)
				return
			},
		},
		{
			name: "with-revoked-tokens",
			setup: func(t *testing.T, conn *gorm.DB) (storeId string, libs []*CredentialLibrary, tokens tokenMap, repo *Repository) {
				wrapper, repo, scopeId := baseSetup(t, conn)
				css, tokens := testStores(t, conn, wrapper, nil, scopeId, 1)
				cs := css[0]
				storeId = cs.GetPublicId()

				libs = TestCredentialLibraries(t, conn, wrapper, storeId, 4)
				tokens = makeRevokedTokens(t, conn, wrapper, tokens, scopeId, storeId, 4)
				return
			},
		},
		{
			name: "with-expired-tokens",
			setup: func(t *testing.T, conn *gorm.DB) (storeId string, libs []*CredentialLibrary, tokens tokenMap, repo *Repository) {
				wrapper, repo, scopeId := baseSetup(t, conn)
				css, tokens := testStores(t, conn, wrapper, nil, scopeId, 1)
				cs := css[0]
				storeId = cs.GetPublicId()

				libs = TestCredentialLibraries(t, conn, wrapper, storeId, 4)
				tokens = makeExpiredTokens(t, conn, wrapper, tokens, scopeId, storeId, 4)
				return
			},
		},
		{
			name: "with-all-token-statuses",
			setup: func(t *testing.T, conn *gorm.DB) (storeId string, libs []*CredentialLibrary, tokens tokenMap, repo *Repository) {
				wrapper, repo, scopeId := baseSetup(t, conn)
				css, tokens := testStores(t, conn, wrapper, nil, scopeId, 1)
				cs := css[0]
				storeId = cs.GetPublicId()

				libs = TestCredentialLibraries(t, conn, wrapper, storeId, 4)
				tokens = makeMaintainingTokens(t, conn, wrapper, tokens, scopeId, storeId, 2)
				tokens = makeRevokedTokens(t, conn, wrapper, tokens, scopeId, storeId, 3)
				tokens = makeExpiredTokens(t, conn, wrapper, tokens, scopeId, storeId, 5)
				return
			},
		},
	}

	for _, tt := range tests {
		tt := tt
		t.Run(tt.name, func(t *testing.T) {
			t.Parallel()
			assert, require := assert.New(t), require.New(t)
			conn, _ := db.TestSetup(t, "postgres")
			ctx := context.Background()

			storeId, actualLibs, tokens, repo := tt.setup(t, conn)

			var credStore *CredentialStore
			var scopeId string

			assertTokens(t, conn, tokens)
			{
				lookup, err := repo.LookupCredentialStore(ctx, storeId)
				assert.NoError(err)
				require.NotNil(lookup)
				assert.Nil(lookup.DeleteTime)
				scopeId = lookup.GetScopeId()
				credStore = lookup
			}

			{
				stores, err := repo.ListCredentialStores(ctx, []string{scopeId})
				assert.NoError(err)
				assert.NotEmpty(stores)
				var storeIds []string
				for _, v := range stores {
					storeIds = append(storeIds, v.GetPublicId())
				}
				assert.Contains(storeIds, storeId)
			}

			{
				libs, err := repo.ListCredentialLibraries(ctx, storeId)
				assert.NoError(err)
				assert.Len(libs, len(actualLibs))
			}

			{
				privStores, err := repo.listRevokePrivateStores(ctx)
				assert.NoError(err)
				assert.Empty(privStores)
			}

			// verify updating the credential store works
			{
				masks := []string{"Name"}
				credStore.Name = "test name"
				updatedStore, updatedCount, err := repo.UpdateCredentialStore(ctx, credStore, credStore.Version, masks)
				assert.NoError(err)
				assert.Equal(1, updatedCount)
				assert.NotNil(updatedStore)
				credStore = updatedStore
			}

			// delete
			{
				deletedCount, err := repo.DeleteCredentialStore(ctx, storeId)
				assert.NoError(err)
				assert.Equal(1, deletedCount)
			}

			// All current and maintaining tokens should now be in the
			// 'revoke' status. The status of any other tokens should be
			// unchanged.
			tokens[storeId].revoke = tokens[storeId].current + tokens[storeId].maintaining
			tokens[storeId].current, tokens[storeId].maintaining = 0, 0
			assertTokens(t, conn, tokens)

			// should not be in lookup
			{
				lookup, err := repo.LookupCredentialStore(ctx, storeId)
				assert.NoError(err)
				assert.Nil(lookup)
			}

			// should not be in list
			{
				stores, err := repo.ListCredentialStores(ctx, []string{scopeId})
				assert.NoError(err)
				var storeIds []string
				for _, v := range stores {
					storeIds = append(storeIds, v.GetPublicId())
				}
				assert.NotContains(storeIds, storeId)
			}

			// libraries should be empty
			{
				libs, err := repo.ListCredentialLibraries(ctx, storeId)
				assert.NoError(err)
				assert.Empty(libs)
			}

			// creating a library should fail
			{
				newLib := &CredentialLibrary{
					CredentialLibrary: &store.CredentialLibrary{
						StoreId:    storeId,
						HttpMethod: "GET",
						VaultPath:  "/some/path",
					},
				}
				lib, err := repo.CreateCredentialLibrary(ctx, scopeId, newLib)
				assert.Error(err)
				assert.Nil(lib)
			}

			var deleteTime *timestamp.Timestamp
			// still in privateStore delete time set
			{
				privStores, err := repo.listRevokePrivateStores(ctx)
				assert.NoError(err)
				var privateStore *privateStore
				var storeIds []string
				for _, v := range privStores {
					id := v.GetPublicId()
					storeIds = append(storeIds, id)
					if id == storeId {
						privateStore = v
					}
				}
				assert.Contains(storeIds, storeId)
				require.NotNil(privateStore)
				if assert.NotNil(privateStore.DeleteTime) {
					deleteTime = privateStore.DeleteTime
				}
			}

			// updating a soft deleted credential store should not work
			{
				masks := []string{"Name"}
				credStore.Name = "second test name"
				updatedStore, updatedCount, err := repo.UpdateCredentialStore(ctx, credStore, credStore.Version, masks)
				assert.Error(err)
				assert.Equal(0, updatedCount)
				assert.Nil(updatedStore)
			}

			// calling delete again should not change anything
			{
				deleteCount, err := repo.DeleteCredentialStore(ctx, storeId)
				assert.NoError(err)
				assert.Equal(0, deleteCount)
			}

			// still in privateStore delete time should not change
			{
				privStores, err := repo.listRevokePrivateStores(ctx)
				assert.NoError(err)
				var privateStore *privateStore
				var storeIds []string
				for _, v := range privStores {
					id := v.GetPublicId()
					storeIds = append(storeIds, id)
					if id == storeId {
						privateStore = v
					}
				}
				assert.Contains(storeIds, storeId)
				require.NotNil(privateStore)
				assert.Empty(cmp.Diff(deleteTime, privateStore.DeleteTime, protocmp.Transform()))
			}
		})
	}
}<|MERGE_RESOLUTION|>--- conflicted
+++ resolved
@@ -306,86 +306,6 @@
 	}
 }
 
-<<<<<<< HEAD
-=======
-func TestRepository_lookupPrivateStore(t *testing.T) {
-	t.Parallel()
-	conn, _ := db.TestSetup(t, "postgres")
-	rw := db.New(conn)
-	wrapper := db.TestWrapper(t)
-
-	tests := []struct {
-		name string
-		tls  TestVaultTLS
-	}{
-		{
-			name: "no-tls-valid-token",
-		},
-		{
-			name: "server-tls-valid-token",
-			tls:  TestServerTLS,
-		},
-		{
-			name: "client-tls-valid-token",
-			tls:  TestClientTLS,
-		},
-	}
-	for _, tt := range tests {
-		tt := tt
-		t.Run(tt.name, func(t *testing.T) {
-			assert, require := assert.New(t), require.New(t)
-			ctx := context.Background()
-			kms := kms.TestKms(t, conn, wrapper)
-			sche := scheduler.TestScheduler(t, conn, wrapper)
-			repo, err := NewRepository(rw, rw, kms, sche)
-			require.NoError(err)
-			require.NotNil(repo)
-			_, prj := iam.TestScopes(t, iam.TestRepo(t, conn, wrapper))
-
-			v := NewTestVaultServer(t, WithTestVaultTLS(tt.tls))
-
-			var opts []Option
-			if tt.tls == TestServerTLS {
-				opts = append(opts, WithCACert(v.CaCert))
-			}
-			if tt.tls == TestClientTLS {
-				opts = append(opts, WithCACert(v.CaCert))
-				clientCert, err := NewClientCertificate(v.ClientCert, v.ClientKey)
-				require.NoError(err)
-				opts = append(opts, WithClientCert(clientCert))
-			}
-
-			_, token := v.CreateToken(t)
-
-			credStoreIn, err := NewCredentialStore(prj.GetPublicId(), v.Addr, []byte(token), opts...)
-			assert.NoError(err)
-			require.NotNil(credStoreIn)
-			orig, err := repo.CreateCredentialStore(ctx, credStoreIn)
-			assert.NoError(err)
-			require.NotNil(orig)
-
-			origLookup, err := repo.LookupCredentialStore(ctx, orig.GetPublicId())
-			assert.NoError(err)
-			require.NotNil(origLookup)
-			assert.NotNil(origLookup.Token())
-			assert.Equal(orig.GetPublicId(), origLookup.GetPublicId())
-
-			got, err := repo.lookupPrivateStore(ctx, orig.GetPublicId())
-			assert.NoError(err)
-			require.NotNil(got)
-			assert.Equal(orig.GetPublicId(), got.GetPublicId())
-
-			assert.Equal(token, string(got.Token))
-
-			if tt.tls == TestClientTLS {
-				require.NotNil(got.ClientKey)
-				assert.Equal(v.ClientKey, []byte(got.ClientKey))
-			}
-		})
-	}
-}
-
->>>>>>> b796c5a5
 func TestRepository_UpdateCredentialStore_Attributes(t *testing.T) {
 	t.Parallel()
 	conn, _ := db.TestSetup(t, "postgres")
