package globals

const (
	IdField                              = "id"
	VersionField                         = "version"
	NameField                            = "name"
	DescriptionField                     = "description"
	CreatedTimeField                     = "created_time"
	UpdatedTimeField                     = "updated_time"
	TypeField                            = "type"
	AttributesField                      = "attributes"
	ScopeIdField                         = "scope_id"
	ScopeField                           = "scope"
	AuthMethodIdField                    = "auth_method_id"
	AccountIdField                       = "account_id"
	UserIdField                          = "user_id"
	IsPrimaryField                       = "is_primary"
	AuthorizedActionsField               = "authorized_actions"
	AuthorizedCollectionActionsField     = "authorized_collection_actions"
	ExpirationTimeField                  = "expiration_time"
	ApproximateLastUsedTimeField         = "approximate_last_used_time"
	MembersField                         = "members"
	MemberIdsField                       = "member_ids"
	HostCatalogIdField                   = "host_catalog_id"
	HostSetIdsField                      = "host_set_ids"
	HostSourceIdsField                   = "host_source_ids"
	HostIdsField                         = "host_ids"
	PrincipalIdsField                    = "principal_ids"
	PrincipalsField                      = "principals"
	GrantScopeIdField                    = "grant_scope_id"
	GrantsField                          = "grants"
	GrantStringsField                    = "grant_strings"
	PrimaryAuthMethodIdField             = "primary_auth_method_id"
	TargetIdField                        = "target_id"
	HostIdField                          = "host_id"
	HostSetIdField                       = "host_set_id"
	HostSetsField                        = "host_sets"
	HostSourcesField                     = "host_sources"
	AuthTokenIdField                     = "auth_token_id"
	EndpointField                        = "endpoint"
	CertificateField                     = "certificate"
	TerminationReasonField               = "termination_reason"
	StatusField                          = "status"
	StatesField                          = "states"
	SessionConnectionLimitField          = "session_connection_limit"
	SessionMaxSecondsField               = "session_max_seconds"
	WorkerFilterField                    = "worker_filter"
	AccountIdsField                      = "account_ids"
	AccountsField                        = "accounts"
	LoginNameField                       = "login_name"
	FullNameField                        = "full_name"
	PrimaryAccountIdField                = "primary_account_id"
	EmailField                           = "email"
	ManagedGroupIdsField                 = "managed_group_ids"
	FilterField                          = "filter"
	CredentialStoreIdField               = "credential_store_id"
	ApplicationCredentialLibraryIdsField = "application_credential_library_ids"
	ApplicationCredentialLibrariesField  = "application_credential_libraries"
	ApplicationCredentialSourceIdsField  = "application_credential_source_ids"
	ApplicationCredentialSourcesField    = "application_credential_sources"
	PreferredEndpointsField              = "preferred_endpoints"
	SyncIntervalSecondsField             = "sync_interval_seconds"
	PluginIdField                        = "plugin_id"
	PluginField                          = "plugin"
	PluginNameField                      = "plugin_name"
	IpAddressesField                     = "ip_addresses"
	DnsNamesField                        = "dns_names"
	SecretsHmacField                     = "secrets_hmac"
	ExternalIdField                      = "external_id"
	EgressCredentialSourceIdsField       = "egress_credential_source_ids"
	EgressCredentialSourcesField         = "egress_credential_sources"
<<<<<<< HEAD
	CredentialTypeField                  = "credential_type"
	CredentialMappingOverridesField      = "credential_mapping_overrides"
=======
	ConnectionsField                     = "connections"
>>>>>>> cc3bd20d
)<|MERGE_RESOLUTION|>--- conflicted
+++ resolved
@@ -69,10 +69,7 @@
 	ExternalIdField                      = "external_id"
 	EgressCredentialSourceIdsField       = "egress_credential_source_ids"
 	EgressCredentialSourcesField         = "egress_credential_sources"
-<<<<<<< HEAD
 	CredentialTypeField                  = "credential_type"
 	CredentialMappingOverridesField      = "credential_mapping_overrides"
-=======
 	ConnectionsField                     = "connections"
->>>>>>> cc3bd20d
 )