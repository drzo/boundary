--- conflicted
+++ resolved
@@ -28,11 +28,11 @@
     permanent: true,
   },
   {
-<<<<<<< HEAD
-    source:
-      '/boundary/docs/concepts/security/permissions/permission-grant-formats',
+    source: '/boundary/docs/concepts/security/permissions/permission-grant-formats',
     destination: '/boundary/docs/concepts/security/permissions/',
-=======
+    permanent: true,
+  },
+  {
     source: '/boundary/docs/getting-started/connect-to-target',
     destination: '/boundary/docs/hcp/get-started/connect-to-target',
     permanent: true,
@@ -127,6 +127,5 @@
     source: '/boundary/docs/oss/installing/systemd',
     destination: '/boundary/docs/install-boundary/systemd',
     permanent: true,
->>>>>>> 6eb1c991
   },
 ]